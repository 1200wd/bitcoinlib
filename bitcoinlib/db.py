# -*- coding: utf-8 -*-
#
#    BitcoinLib - Python Cryptocurrency Library
#    DataBase - SqlAlchemy database definitions
#    © 2016 - 2020 February - 1200 Web Development <http://1200wd.com/>
#
#    This program is free software: you can redistribute it and/or modify
#    it under the terms of the GNU Affero General Public License as
#    published by the Free Software Foundation, either version 3 of the
#    License, or (at your option) any later version.
#
#    This program is distributed in the hope that it will be useful,
#    but WITHOUT ANY WARRANTY; without even the implied warranty of
#    MERCHANTABILITY or FITNESS FOR A PARTICULAR PURPOSE.  See the
#    GNU Affero General Public License for more details.
#
#    You should have received a copy of the GNU Affero General Public License
#    along with this program.  If not, see <http://www.gnu.org/licenses/>.
#

<<<<<<< HEAD
import enum
=======
>>>>>>> 8ceaa009
from sqlalchemy import create_engine
from sqlalchemy import (Column, Integer, BigInteger, UniqueConstraint, CheckConstraint, String, Boolean, Sequence,
                        ForeignKey, DateTime, LargeBinary)
from sqlalchemy.ext.declarative import declarative_base
<<<<<<< HEAD
from sqlalchemy.orm import sessionmaker, relationship
=======
from sqlalchemy.ext.compiler import compiles
from sqlalchemy.orm import sessionmaker, relationship, close_all_sessions
from sqlalchemy.exc import OperationalError
from sqlalchemy_utils import create_database
>>>>>>> 8ceaa009
from urllib.parse import urlparse
from bitcoinlib.main import *

_logger = logging.getLogger(__name__)
Base = declarative_base()


@compiles(LargeBinary, "mysql")
def compile_LargeBinary_mysql(type_, compiler, **kwargs):
    length = type_.length
    element = "BLOB" if not length else "VARBINARY(%d)" % length
    return element


class Db:
    """
    Bitcoinlib Database object used by Service() and HDWallet() class. Initialize database and open session when
    creating database object.

    Create new database if is doesn't exist yet

    """
    def __init__(self, db_uri=None):
        if db_uri is None:
            db_uri = DEFAULT_DATABASE
        self.o = urlparse(db_uri)
        if not self.o.scheme or \
                len(self.o.scheme) < 2:  # Dirty hack to avoid issues with urlparse on Windows confusing drive with scheme
            db_uri = 'sqlite:///%s' % db_uri
        if db_uri.startswith("sqlite://") and ALLOW_DATABASE_THREADS:
            db_uri += "&" if "?" in db_uri else "?"
            db_uri += "check_same_thread=False"
        if self.o.scheme == 'mysql':
            db_uri += "&" if "?" in db_uri else "?"
            db_uri += 'binary_prefix=true'
        self.engine = create_engine(db_uri, isolation_level='READ UNCOMMITTED')

        # Try to connect to database, create database if it doesn't exist
        try:
            self.engine.connect()
        except OperationalError:
            create_database(db_uri)

        Session = sessionmaker(bind=self.engine)
        Base.metadata.create_all(self.engine)
        self._import_config_data(Session)
        self.session = Session()

        _logger.info("Using Database %s" % db_uri)
        self.db_uri = db_uri

        # VERIFY AND UPDATE DATABASE
        # Just a very simple database update script, without any external libraries for now
        #
        version_db = self.session.query(DbConfig.value).filter_by(variable='version').scalar()
        if version_db[:3] == '0.4' and BITCOINLIB_VERSION[:3] == '0.5':
            raise ValueError("Old database version found (<0.4.19). Cannot to 0.5 version database automatically, "
                             "use db_update tool to update")
        try:
            if BITCOINLIB_VERSION != version_db:
                _logger.warning("BitcoinLib database (%s) is from different version then library code (%s). "
                                "Let's try to update database." % (version_db, BITCOINLIB_VERSION))
                db_update(self, version_db, BITCOINLIB_VERSION)

        except Exception as e:
            _logger.warning("Error when verifying version or updating database: %s" % e)

    def drop_db(self, yes_i_am_sure=False):
        if yes_i_am_sure:
            self.session.commit()
            self.session.close_all()
            close_all_sessions()
            Base.metadata.drop_all(self.engine)

    @staticmethod
    def _import_config_data(ses):
        session = ses()
        installation_date = session.query(DbConfig.value).filter_by(variable='installation_date').scalar()
        if not installation_date:
            session.merge(DbConfig(variable='version', value=BITCOINLIB_VERSION))
            session.merge(DbConfig(variable='installation_date', value=str(datetime.now())))
            url = ''
            try:
                url = str(session.bind.url)
            except Exception:
                pass
            session.merge(DbConfig(variable='installation_url', value=url))
            session.commit()
        session.close()


def add_column(engine, table_name, column):
    """
    Used to add new column to database with migration and update scripts

    :param engine:
    :param table_name:
    :param column:
    :return:
    """
    column_name = column.compile(dialect=engine.dialect)
    column_type = column.type.compile(engine.dialect)
    engine.execute("ALTER TABLE %s ADD COLUMN %s %s" % (table_name, column_name, column_type))


class DbConfig(Base):
    """
    BitcoinLib configuration variables

    """
    __tablename__ = 'config'
    variable = Column(String(30), primary_key=True)
    value = Column(String(255))


class DbWallet(Base):
    """
    Database definitions for wallets in Sqlalchemy format

    Contains one or more keys.

    """
    __tablename__ = 'wallets'
    id = Column(Integer, Sequence('wallet_id_seq'), primary_key=True, doc="Unique wallet ID")
    name = Column(String(80), unique=True, doc="Unique wallet name")
    owner = Column(String(50), doc="Wallet owner")
    network_name = Column(String(20), ForeignKey('networks.name'), doc="Name of network, i.e.: bitcoin, litecoin")
    network = relationship("DbNetwork", doc="Link to DbNetwork object")
    purpose = Column(Integer,
                     doc="Wallet purpose ID. BIP-44 purpose field, indicating which key-scheme is used default is 44")
    scheme = Column(String(25), doc="Key structure type, can be BIP-32 or single")
    witness_type = Column(String(20), default='legacy',
                          doc="Wallet witness type. Can be 'legacy', 'segwit' or 'p2sh-segwit'. Default is legacy.")
    encoding = Column(String(15), default='base58',
                      doc="Default encoding to use for address generation, i.e. base58 or bech32. Default is base58.")
    main_key_id = Column(Integer,
                         doc="Masterkey ID for this wallet. All other keys are derived from the masterkey in a "
                             "HD wallet bip32 wallet")
    keys = relationship("DbKey", back_populates="wallet", doc="Link to keys (DbKeys objects) in this wallet")
    transactions = relationship("DbTransaction", back_populates="wallet",
                                doc="Link to transaction (DbTransactions) in this wallet")
    multisig_n_required = Column(Integer, default=1, doc="Number of required signature for multisig, "
                                                         "only used for multisignature master key")
    sort_keys = Column(Boolean, default=False, doc="Sort keys in multisig wallet")
    parent_id = Column(Integer, ForeignKey('wallets.id'), doc="Wallet ID of parent wallet, used in multisig wallets")
    children = relationship("DbWallet", lazy="joined", join_depth=2,
                            doc="Wallet IDs of children wallets, used in multisig wallets")
    multisig = Column(Boolean, default=True, doc="Indicates if wallet is a multisig wallet. Default is True")
    cosigner_id = Column(Integer,
                         doc="ID of cosigner of this wallet. Used in multisig wallets to differentiate between "
                             "different wallets")
    key_path = Column(String(100),
                      doc="Key path structure used in this wallet. Key path for multisig wallet, use to create "
                          "your own non-standard key path. Key path must follow the following rules: "
                          "* Path start with masterkey (m) and end with change / address_index "
                          "* If accounts are used, the account level must be 3. I.e.: m/purpose/coin_type/account/ "
                          "* All keys must be hardened, except for change, address_index or cosigner_id "
                          " Max length of path is 8 levels")
    default_account_id = Column(Integer, doc="ID of default account for this wallet if multiple accounts are used")

    __table_args__ = (
        CheckConstraint(scheme.in_(['single', 'bip32']), name='constraint_allowed_schemes'),
        CheckConstraint(encoding.in_(['base58', 'bech32']), name='constraint_default_address_encodings_allowed'),
        CheckConstraint(witness_type.in_(['legacy', 'segwit', 'p2sh-segwit']), name='wallet_constraint_allowed_types'),
    )

    def __repr__(self):
        return "<DbWallet(name='%s', network='%s'>" % (self.name, self.network_name)


class DbKeyMultisigChildren(Base):
    """
    Use many-to-many relationship for multisig keys. A multisig keys contains 2 or more child keys
    and a child key can be used in more then one multisig key.

    """
    __tablename__ = 'key_multisig_children'

    parent_id = Column(Integer, ForeignKey('keys.id'), primary_key=True)
    child_id = Column(Integer, ForeignKey('keys.id'), primary_key=True)
    key_order = Column(Integer, Sequence('key_multisig_children_id_seq'))


class DbKey(Base):
    """
    Database definitions for keys in Sqlalchemy format

    Part of a wallet, and used by transactions

    """
    __tablename__ = 'keys'
    id = Column(Integer, Sequence('key_id_seq'), primary_key=True, doc="Unique Key ID")
    parent_id = Column(Integer, Sequence('parent_id_seq'), doc="Parent Key ID. Used in HD wallets")
    name = Column(String(80), index=True, doc="Key name string")
    account_id = Column(Integer, index=True, doc="ID of account if key is part of a HD structure")
    depth = Column(Integer,
                   doc="Depth of key if it is part of a HD structure. Depth=0 means masterkey, "
                       "depth=1 are the masterkeys children.")
    change = Column(Integer, doc="Change or normal address: Normal=0, Change=1")
    address_index = Column(BigInteger, doc="Index of address in HD key structure address level")
    public = Column(LargeBinary(128), index=True, doc="Bytes representation of public key")
    private = Column(LargeBinary(128), index=True, doc="Bytes representation of private key")
    wif = Column(String(255), index=True, doc="Public or private WIF (Wallet Import Format) representation")
    compressed = Column(Boolean, default=True, doc="Is key compressed or not. Default is True")
    key_type = Column(String(10), default='bip32', doc="Type of key: single, bip32 or multisig. Default is bip32")
    address = Column(String(255), index=True,
                     doc="Address representation of key. An cryptocurrency address is a hash of the public key")
    cosigner_id = Column(Integer, doc="ID of cosigner, used if key is part of HD Wallet")
    encoding = Column(String(15), default='base58', doc='Encoding used to represent address: base58 or bech32')
    purpose = Column(Integer, default=44, doc="Purpose ID, default is 44")
    is_private = Column(Boolean, doc="Is key private or not?")
    path = Column(String(100), doc="String of BIP-32 key path")
    wallet_id = Column(Integer, ForeignKey('wallets.id'), index=True, doc="Wallet ID which contains this key")
    wallet = relationship("DbWallet", back_populates="keys", doc="Related Wallet object")
    transaction_inputs = relationship("DbTransactionInput", cascade="all,delete", back_populates="key",
                                      doc="All DbTransactionInput objects this key is part of")
    transaction_outputs = relationship("DbTransactionOutput", cascade="all,delete", back_populates="key",
                                       doc="All DbTransactionOutput objects this key is part of")
    balance = Column(BigInteger, default=0, doc="Total balance of UTXO's linked to this key")
    used = Column(Boolean, default=False, doc="Has key already been used on the blockchain in as input or output? "
                                              "Default is False")
    network_name = Column(String(20), ForeignKey('networks.name'),
                          doc="Name of key network, i.e. bitcoin, litecoin, dash")
    latest_txid = Column(LargeBinary(32), doc="TxId of latest transaction downloaded from the blockchain")
    network = relationship("DbNetwork", doc="DbNetwork object for this key")
    multisig_parents = relationship("DbKeyMultisigChildren", backref='child_key',
                                    primaryjoin=id == DbKeyMultisigChildren.child_id,
                                    doc="List of parent keys")
    multisig_children = relationship("DbKeyMultisigChildren", backref='parent_key',
                                     order_by="DbKeyMultisigChildren.key_order",
                                     primaryjoin=id == DbKeyMultisigChildren.parent_id,
                                     doc="List of children keys")

    __table_args__ = (
        CheckConstraint(key_type.in_(['single', 'bip32', 'multisig']), name='constraint_key_types_allowed'),
        CheckConstraint(encoding.in_(['base58', 'bech32']), name='constraint_address_encodings_allowed'),
        UniqueConstraint('wallet_id', 'public', name='constraint_wallet_pubkey_unique'),
        UniqueConstraint('wallet_id', 'private', name='constraint_wallet_privkey_unique'),
        UniqueConstraint('wallet_id', 'wif', name='constraint_wallet_wif_unique'),
        UniqueConstraint('wallet_id', 'address', name='constraint_wallet_address_unique'),
    )

    def __repr__(self):
        return "<DbKey(id='%s', name='%s', wif='%s'>" % (self.id, self.name, self.wif)


class DbNetwork(Base):
    """
    Database definitions for networks in Sqlalchemy format

    Most network settings and variables can be found outside the database in the libraries configurations settings.
    Use the bitcoinlib/data/networks.json file to view and manage settings.

    """
    __tablename__ = 'networks'
    name = Column(String(20), unique=True, primary_key=True, doc="Network name, i.e.: bitcoin, litecoin, dash")
    description = Column(String(50))

    def __repr__(self):
        return "<DbNetwork(name='%s', description='%s'>" % (self.name, self.description)


# class TransactionType(enum.Enum):
#     """
#     Incoming or Outgoing transaction Enumeration
#     """
#     incoming = 1
#     outgoing = 2


class DbTransaction(Base):
    """
    Database definitions for transactions in Sqlalchemy format

    Refers to 1 or more keys which can be part of a wallet

    """
    __tablename__ = 'transactions'
    id = Column(Integer, Sequence('transaction_id_seq'), primary_key=True,
                doc="Unique transaction index for internal usage")
    txid = Column(LargeBinary(32), index=True, doc="Bytes representation of transaction ID")
    wallet_id = Column(Integer, ForeignKey('wallets.id'), index=True,
                       doc="ID of wallet which contains this transaction")
    account_id = Column(Integer, index=True, doc="ID of account")
    wallet = relationship("DbWallet", back_populates="transactions",
                          doc="Link to Wallet object which contains this transaction")
    witness_type = Column(String(20), default='legacy', doc="Is this a legacy or segwit transaction?")
    version = Column(BigInteger, default=1,
                     doc="Tranaction version. Default is 1 but some wallets use another version number")
    locktime = Column(BigInteger, default=0,
                      doc="Transaction level locktime. Locks the transaction until a specified block "
                          "(value from 1 to 5 million) or until a certain time (Timestamp in seconds after 1-jan-1970)."
                          " Default value is 0 for transactions without locktime")
    date = Column(DateTime, default=datetime.utcnow,
                  doc="Date when transaction was confirmed and included in a block. "
                      "Or when it was created when transaction is not send or confirmed")
    coinbase = Column(Boolean, default=False, doc="Is True when this is a coinbase transaction, default is False")
    confirmations = Column(Integer, default=0,
                           doc="Number of confirmation when this transaction is included in a block. "
                               "Default is 0: unconfirmed")
    block_height = Column(Integer, index=True, doc="Number of block this transaction is included in")
    size = Column(Integer, doc="Size of the raw transaction in bytes")
    fee = Column(BigInteger, doc="Transaction fee")
    inputs = relationship("DbTransactionInput", cascade="all,delete",
                          doc="List of all inputs as DbTransactionInput objects")
    outputs = relationship("DbTransactionOutput", cascade="all,delete",
                           doc="List of all outputs as DbTransactionOutput objects")
    status = Column(String(20), default='new',
                    doc="Current status of transaction, can be one of the following: new', "
                        "'unconfirmed', 'confirmed'. Default is 'new'")
    is_complete = Column(Boolean, default=True, doc="Allow to store incomplete transactions, for instance if not all "
                                                    "inputs are known when retrieving UTXO's")
    input_total = Column(BigInteger, default=0,
                         doc="Total value of the inputs of this transaction. Input total = Output total + fee. "
                             "Default is 0")
    output_total = Column(BigInteger, default=0,
                          doc="Total value of the outputs of this transaction. Output total = Input total - fee")
    network_name = Column(String(20), ForeignKey('networks.name'), doc="Blockchain network name of this transaction")
    network = relationship("DbNetwork", doc="Link to DbNetwork object")
    raw = Column(LargeBinary,
                 doc="Raw transaction hexadecimal string. Transaction is included in raw format on the blockchain")
    verified = Column(Boolean, default=False, doc="Is transaction verified. Default is False")

    __table_args__ = (
        UniqueConstraint('wallet_id', 'txid', name='constraint_wallet_transaction_hash_unique'),
        CheckConstraint(status.in_(['new', 'unconfirmed', 'confirmed']),
                        name='constraint_status_allowed'),
        CheckConstraint(witness_type.in_(['legacy', 'segwit']), name='transaction_constraint_allowed_types'),
    )

    def __repr__(self):
        return "<DbTransaction(txid='%s', confirmations='%s')>" % (self.txid, self.confirmations)


class DbTransactionInput(Base):
    """
    Transaction Input Table

    Relates to Transaction table and Key table

    """
    __tablename__ = 'transaction_inputs'
    transaction_id = Column(Integer, ForeignKey('transactions.id'), primary_key=True,
                            doc="Input is part of transaction with this ID")
    transaction = relationship("DbTransaction", back_populates='inputs', doc="Related DbTransaction object")
    index_n = Column(Integer, primary_key=True, doc="Index number of transaction input")
    key_id = Column(Integer, ForeignKey('keys.id'), index=True, doc="ID of key used in this input")
    key = relationship("DbKey", back_populates="transaction_inputs", doc="Related DbKey object")
    address = Column(String(255),
                     doc="Address string of input, used if no key is associated. "
                         "An cryptocurrency address is a hash of the public key or a redeemscript")
    witness_type = Column(String(20), default='legacy',
                          doc="Type of transaction, can be legacy, segwit or p2sh-segwit. Default is legacy")
    prev_txid = Column(LargeBinary(32),
                       doc="Transaction hash of previous transaction. Previous unspent outputs (UTXO) is spent "
                           "in this input")
    output_n = Column(BigInteger, doc="Output_n of previous transaction output that is spent in this input")
    script = Column(LargeBinary, doc="Unlocking script to unlock previous locked output")
    script_type = Column(String(20), default='sig_pubkey',
                         doc="Unlocking script type. Can be 'coinbase', 'sig_pubkey', 'p2sh_multisig', 'signature', "
                             "'unknown', 'p2sh_p2wpkh' or 'p2sh_p2wsh'. Default is sig_pubkey")
    sequence = Column(BigInteger, doc="Transaction sequence number. Used for timelock transaction inputs")
    value = Column(BigInteger, default=0, doc="Value of transaction input")
    double_spend = Column(Boolean, default=False,
                          doc="Indicates if a service provider tagged this transaction as double spend")

    __table_args__ = (CheckConstraint(script_type.in_(['', 'coinbase', 'sig_pubkey', 'p2sh_multisig',
                                                       'signature', 'unknown', 'p2sh_p2wpkh', 'p2sh_p2wsh']),
                                      name='transactioninput_constraint_script_types_allowed'),
                      CheckConstraint(witness_type.in_(['legacy', 'segwit', 'p2sh-segwit']),
                                      name='transactioninput_constraint_allowed_types'),
                      UniqueConstraint('transaction_id', 'index_n', name='constraint_transaction_input_unique'))


class DbTransactionOutput(Base):
    """
    Transaction Output Table

    Relates to Transaction and Key table

    When spent is False output is considered an UTXO

    """
    __tablename__ = 'transaction_outputs'
    transaction_id = Column(Integer, ForeignKey('transactions.id'), primary_key=True,
                            doc="Transaction ID of parent transaction")
    transaction = relationship("DbTransaction", back_populates='outputs',
                               doc="Link to transaction object")
    output_n = Column(Integer, primary_key=True, doc="Sequence number of transaction output")
    key_id = Column(Integer, ForeignKey('keys.id'), index=True, doc="ID of key used in this transaction output")
    key = relationship("DbKey", back_populates="transaction_outputs", doc="List of DbKey object used in this output")
    address = Column(String(255),
                     doc="Address string of output, used if no key is associated. "
                         "An cryptocurrency address is a hash of the public key or a redeemscript")
    script = Column(LargeBinary, doc="Locking script which locks transaction output")
    script_type = Column(String(20), default='p2pkh',
                         doc="Locking script type. Can be one of these values: 'p2pkh', 'multisig', 'p2sh', 'p2pk', "
                             "'nulldata', 'unknown', 'p2wpkh' or 'p2wsh'. Default is p2pkh")
    value = Column(BigInteger, default=0, doc="Total transaction output value")
    spent = Column(Boolean, default=False, doc="Indicated if output is already spent in another transaction")
    spending_txid = Column(LargeBinary(32), doc="Transaction hash of input which spends this output")
    spending_index_n = Column(Integer, doc="Index number of transaction input which spends this output")

    __table_args__ = (CheckConstraint(script_type.in_(['', 'p2pkh',  'multisig', 'p2sh', 'p2pk', 'nulldata',
                                                       'unknown', 'p2wpkh', 'p2wsh']),
                                      name='transactionoutput_constraint_script_types_allowed'),
                      UniqueConstraint('transaction_id', 'output_n', name='constraint_transaction_output_unique'))


def db_update_version_id(db, version):
    _logger.info("Updated BitcoinLib database to version %s" % version)
    db.session.query(DbConfig).filter(DbConfig.variable == 'version').update(
        {DbConfig.value: version})
    db.session.commit()
    return version


def db_update(db, version_db, code_version=BITCOINLIB_VERSION):
    # Database changes from version 0.5+
    #
    # Older databases cannnot be updated this way, use updatedb.py to copy keys and recreate database.
    #

    version_db = db_update_version_id(db, code_version)
    return version_db<|MERGE_RESOLUTION|>--- conflicted
+++ resolved
@@ -18,22 +18,14 @@
 #    along with this program.  If not, see <http://www.gnu.org/licenses/>.
 #
 
-<<<<<<< HEAD
-import enum
-=======
->>>>>>> 8ceaa009
 from sqlalchemy import create_engine
 from sqlalchemy import (Column, Integer, BigInteger, UniqueConstraint, CheckConstraint, String, Boolean, Sequence,
                         ForeignKey, DateTime, LargeBinary)
 from sqlalchemy.ext.declarative import declarative_base
-<<<<<<< HEAD
-from sqlalchemy.orm import sessionmaker, relationship
-=======
 from sqlalchemy.ext.compiler import compiles
 from sqlalchemy.orm import sessionmaker, relationship, close_all_sessions
 from sqlalchemy.exc import OperationalError
 from sqlalchemy_utils import create_database
->>>>>>> 8ceaa009
 from urllib.parse import urlparse
 from bitcoinlib.main import *
 
