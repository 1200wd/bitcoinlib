--- conflicted
+++ resolved
@@ -63,18 +63,6 @@
         return list(range(0, base))
 
 
-<<<<<<< HEAD
-=======
-def _in_code_string_check(inp, code_str_from):
-    if not PY3 and isinstance(inp, bytearray):
-        inp = str(inp)
-    try:
-        return code_str_from.index(inp)
-    except ValueError:
-        return code_str_from.index(inp.lower())
-
-
->>>>>>> 42d7f85e
 def _array_to_codestring(array, base):
     codebase = code_strings[base]
     codestring = ""
@@ -207,18 +195,12 @@
                 item = inp[-1:]
                 inp = inp[:-1]
             try:
-<<<<<<< HEAD
                 pos = code_str_from.index(item)
             except ValueError:
                 try:
                     pos = code_str_from.index(item.lower())
                 except ValueError:
                     return False
-=======
-                pos = _in_code_string_check(item, code_str_from)
-            except ValueError:
-                return False
->>>>>>> 42d7f85e
             input_dec += pos * factor
 
             # Add leading zero if there are leading zero's in input
