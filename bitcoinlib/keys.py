--- conflicted
+++ resolved
@@ -39,17 +39,9 @@
 import pyaes
 
 from bitcoinlib.main import *
-<<<<<<< HEAD
-from bitcoinlib.networks import Network, network_by_value, wif_prefix_search
-from bitcoinlib.config.secp256k1 import secp256k1_generator as generator, secp256k1_curve as curve, \
-    secp256k1_p, secp256k1_n
-from bitcoinlib.encoding import change_base, to_bytes, to_hexstring, EncodingError, addr_to_pubkeyhash, \
-    pubkeyhash_to_addr, varstr, double_sha256, hash160
-=======
 from bitcoinlib.networks import Network, DEFAULT_NETWORK, network_by_value, wif_prefix_search
 from bitcoinlib.config.secp256k1 import *
 from bitcoinlib.encoding import *
->>>>>>> c9c25ddf
 from bitcoinlib.mnemonic import Mnemonic
 
 rfc6979_warning_given = False
