--- conflicted
+++ resolved
@@ -2692,15 +2692,12 @@
     def __bytes__(self):
         return self.as_der_encoded()
 
-<<<<<<< HEAD
     # def __add__(self, other):
     #     return self.as_der_encoded() + other
     #
     # def __radd__(self, other):
     #     return other + self.as_der_encoded()
 
-=======
->>>>>>> bcbd4e11
     def __len__(self):
         return len(self.as_der_encoded())
 
