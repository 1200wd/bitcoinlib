--- conflicted
+++ resolved
@@ -113,7 +113,6 @@
 
     def gettransactions(self, address, after_txid='', max_txs=MAX_TRANSACTIONS):
         txs = []
-        # address_txs = []
         while True:
             variables = {'limit': LIMIT_TX, 'after': after_txid}
             retries = 0
@@ -126,20 +125,6 @@
                     retries += 1
                 else:
                     break
-<<<<<<< HEAD
-
-            # Update spent outputs for this address if list of txs is complete
-            if len(txs) < max_txs:
-                address_inputs = [(to_hexstring(inp.prev_hash), inp.output_n_int) for ti in
-                                  [t.inputs for t in address_txs] for inp in ti if inp.address == address]
-                for tx in address_txs:
-                    for to in tx.outputs:
-                        if to.address != address:
-                            continue
-                        spent = True if (tx.hash, to.output_n) in address_inputs else False
-                        address_txs[address_txs.index(tx)].outputs[to.output_n].spent = spent
-            txs += address_txs
-=======
                 finally:
                     if retries == 3:
                         raise ClientError("Max retries exceeded with bcoin Client")
@@ -161,7 +146,6 @@
                     continue
                 spent = True if (tx.hash, to.output_n) in address_inputs else False
                 txs[txs.index(tx)].outputs[to.output_n].spent = spent
->>>>>>> 5e74f0f1
         return txs
 
     def getrawtransaction(self, txid):
