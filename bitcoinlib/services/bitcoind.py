--- conflicted
+++ resolved
@@ -18,10 +18,7 @@
 #    along with this program.  If not, see <http://www.gnu.org/licenses/>.
 #
 
-<<<<<<< HEAD
 import configparser
-=======
->>>>>>> 8ceaa009
 from bitcoinlib.main import *
 from bitcoinlib.services.authproxy import AuthServiceProxy
 from bitcoinlib.services.baseclient import BaseClient, ClientError
@@ -186,11 +183,7 @@
                 i.script_type = 'coinbase'
                 continue
             if get_input_values:
-<<<<<<< HEAD
-                txi = self.proxy.getrawtransaction(i.prev_hash.hex(), 1)
-=======
                 txi = self.proxy.getrawtransaction(i.prev_txid.hex(), 1)
->>>>>>> 8ceaa009
                 i.value = int(round(float(txi['vout'][i.output_n_int]['value']) / self.network.denominator))
         for o in t.outputs:
             o.spent = None
@@ -205,13 +198,8 @@
         if t.confirmations or block_height:
             t.status = 'confirmed'
             t.verified = True
-<<<<<<< HEAD
-
         t.version = tx['version'].to_bytes(4, 'little')
-=======
-        t.version = tx['version'].to_bytes(4, 'big')
         t.version_int = tx['version']
->>>>>>> 8ceaa009
         t.date = None if 'time' not in tx else datetime.utcfromtimestamp(tx['time'])
         t.update_totals()
         return t
