--- conflicted
+++ resolved
@@ -99,20 +99,12 @@
             t.status = 'unconfirmed'
             t.confirmations = 0
             t.date = None
-<<<<<<< HEAD
-        t.rawtx = bytes.fromhex(raw_tx)
-        t.size = tx['size']
-        t.network_name = self.network
-        t.locktime = tx['lock_time']
-        t.version = tx['version'].to_bytes(4, 'little')
-=======
         t.rawtx = bytes.fromhex(rawtx)
         t.size = tx['size']
         t.network_name = self.network
         t.locktime = tx['lock_time']
         t.version_int = tx['ver']
         t.version = tx['ver'].to_bytes(4, 'big')
->>>>>>> 8ceaa009
         t.input_total = input_total
         t.fee = 0
         if t.input_total:
