--- conflicted
+++ resolved
@@ -23,10 +23,7 @@
 from bitcoinlib.main import MAX_TRANSACTIONS
 from bitcoinlib.services.baseclient import BaseClient, ClientError
 from bitcoinlib.transactions import Transaction
-<<<<<<< HEAD
-=======
 from bitcoinlib.encoding import varstr
->>>>>>> 8ceaa009
 
 PROVIDERNAME = 'blockstream'
 # Please note: In the Blockstream API, the first couple of Bitcoin blocks are not correctly indexed,
