--- conflicted
+++ resolved
@@ -127,19 +127,6 @@
 
     def gettransactions(self, address, after_txid='', max_txs=MAX_TRANSACTIONS):
         txs = []
-<<<<<<< HEAD
-        tx_conf_sorted = []
-        for address in address_list:
-            res1 = self.compose_request('get_tx_received', address, after_txid)
-            if res1['status'] != 'success':
-                raise ClientError("Chainso get_tx_received request unsuccessful, status: %s" % res1['status'])
-            res2 = self.compose_request('get_tx_spent', address, after_txid)
-            if res2['status'] != 'success':
-                raise ClientError("Chainso get_tx_spent request unsuccessful, status: %s" % res2['status'])
-            res = res1['data']['txs'] + res2['data']['txs']
-            tx_conf = [(t['txid'], t['confirmations']) for t in res]
-            tx_conf_sorted = sorted(tx_conf, key=lambda x: x[1], reverse=True)
-=======
         res1 = self.compose_request('get_tx_received', address, after_txid)
         if res1['status'] != 'success':
             raise ClientError("Chainso get_tx_received request unsuccessful, status: %s" % res1['status'])
@@ -149,7 +136,6 @@
         res = res1['data']['txs'] + res2['data']['txs']
         tx_conf = [(t['txid'], t['confirmations']) for t in res]
         tx_conf_sorted = sorted(tx_conf, key=lambda x: x[1], reverse=True)
->>>>>>> 5e74f0f1
         for tx in tx_conf_sorted[:max_txs]:
             t = self.gettransaction(tx[0])
             time.sleep(.4)
