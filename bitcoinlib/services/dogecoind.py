# -*- coding: utf-8 -*-
#
#    BitcoinLib - Python Cryptocurrency Library
#    Client for dogecoind daemon
#    © 2017 - 2020 Oct - 1200 Web Development <http://1200wd.com/>
#
#    This program is free software: you can redistribute it and/or modify
#    it under the terms of the GNU Affero General Public License as
#    published by the Free Software Foundation, either version 3 of the
#    License, or (at your option) any later version.
#
#    This program is distributed in the hope that it will be useful,
#    but WITHOUT ANY WARRANTY; without even the implied warranty of
#    MERCHANTABILITY or FITNESS FOR A PARTICULAR PURPOSE.  See the
#    GNU Affero General Public License for more details.
#
#    You should have received a copy of the GNU Affero General Public License
#    along with this program.  If not, see <http://www.gnu.org/licenses/>.
#

import configparser
from datetime import datetime
from bitcoinlib.main import *
from bitcoinlib.services.authproxy import AuthServiceProxy
from bitcoinlib.services.baseclient import BaseClient, ClientError
from bitcoinlib.transactions import Transaction
from bitcoinlib.networks import Network


PROVIDERNAME = 'dogecoind'

_logger = logging.getLogger(__name__)


class ConfigError(Exception):
    def __init__(self, msg=''):
        self.msg = msg
        _logger.info(msg)

    def __str__(self):
        return self.msg


def _read_from_config(configparser, section, value, fallback=None):
    try:
        return configparser.get(section, value)
    except Exception:
        return fallback


class DogecoindClient(BaseClient):
    """
    Class to interact with dogecoind, the Dogecoin daemon
    """

    @staticmethod
    def from_config(configfile=None, network='dogecoin'):
        """
        Read settings from dogecoind config file

        :param configfile: Path to config file. Leave empty to look in default places
        :type: str
        :param network: Dogecoin mainnet or testnet. Default is dogecoin mainnet
        :type: str

        :return DogecoindClient:
        """
        try:
            config = configparser.ConfigParser(strict=False)
        except TypeError:
            config = configparser.ConfigParser()
        config_fn = 'dogecoin.conf'
        if isinstance(network, Network):
            network = network.name
        if network == 'testnet':
            config_fn = 'dogecoin-testnet.conf'

        cfn = None
        if not configfile:
            config_locations = ['~/.bitcoinlib', '~/.dogecoin', '~/Application Data/Dogecoin',
                                '~/Library/Application Support/Dogecoin']
            for location in config_locations:
                cfn = Path(location, config_fn).expanduser()
                if cfn.exists():
                    break
        else:
            cfn = Path(BCL_DATA_DIR, 'config', configfile)
        if not cfn or not cfn.is_file():
            raise ConfigError("Config file %s not found. Please install dogecoin client and specify a path to config "
                              "file if path is not default. Or place a config file in .bitcoinlib/dogecoin.conf to "
                              "reference to an external server." % cfn)

        try:
            config.read(cfn)
        except Exception:
            with cfn.open() as f:
                config_string = '[rpc]\n' + f.read()
            config.read_string(config_string)

        testnet = _read_from_config(config, 'rpc', 'testnet')
        if testnet:
            network = 'testnet'
        if _read_from_config(config, 'rpc', 'rpcpassword') == 'specify_rpc_password':
            raise ConfigError("Please update config settings in %s" % cfn)
        if network == 'testnet':
            port = 44555
        else:
            port = 22555
        port = _read_from_config(config, 'rpc', 'rpcport', port)
        server = '127.0.0.1'
        server = _read_from_config(config, 'rpc', 'rpcconnect', server)
        server = _read_from_config(config, 'rpc', 'bind', server)
        server = _read_from_config(config, 'rpc', 'externalip', server)

        url = "http://%s:%s@%s:%s" % (config.get('rpc', 'rpcuser'), config.get('rpc', 'rpcpassword'), server, port)
        return DogecoindClient(network, url)

    def __init__(self, network='dogecoin', base_url='', denominator=100000000, *args):
        """
        Open connection to dogecoin node

        :param network: Dogecoin mainnet or testnet. Default is dogecoin mainnet
        :type: str
        :param base_url: Connection URL in format http(s)://user:password@host:port.
        :type: str
        :param denominator: Denominator for this currency. Should be always 100000000 (satoshis) for dogecoin
        :type: str
        """
        if isinstance(network, Network):
            network = network.name
        if not base_url:
            bdc = self.from_config('', network)
            base_url = bdc.base_url
            network = bdc.network
        if len(base_url.split(':')) != 4:
            raise ConfigError("Dogecoind connection URL must be of format 'http(s)://user:password@host:port,"
                              "current format is %s. Please set url in providers.json file or check dogecoin config "
                              "file" % base_url)
        if 'password' in base_url:
            raise ConfigError("Invalid password in dogecoind provider settings. "
                              "Please replace default password and set url in providers.json or dogecoin.conf file")
        _logger.info("Connect to dogecoind")
        self.proxy = AuthServiceProxy(base_url)
        super(self.__class__, self).__init__(network, PROVIDERNAME, base_url, denominator, *args)

    def getutxos(self, address, after_txid='', max_txs=MAX_TRANSACTIONS):
        txs = []

        for t in self.proxy.listunspent(0, 99999999, [address]):
            txs.append({
                'address': t['address'],
                'txid': t['txid'],
                'confirmations': t['confirmations'],
                'output_n': t['vout'],
                'input_n': -1,
                'block_height': None,
                'fee': None,
                'size': 0,
                'value': int(t['amount'] * self.units),
                'script': t['scriptPubKey'],
                'date': None,
            })

        return txs

    def gettransaction(self, txid, block_height=None, get_input_values=True):
        tx = self.proxy.getrawtransaction(txid, 1)
        t = Transaction.import_raw(tx['hex'], network=self.network)
        t.confirmations = tx['confirmations']
        if t.confirmations:
            t.status = 'confirmed'
            t.verified = True
        for i in t.inputs:
            if i.prev_txid == b'\x00' * 32:
                i.value = t.output_total
                i.script_type = 'coinbase'
                continue
<<<<<<< HEAD
            txi = self.proxy.getrawtransaction(i.prev_hash.hex(), 1)
            i.value = int(round(float(txi['vout'][i.output_n_int]['value']) / self.network.denominator))
        for o in t.outputs:
            o.spent = None
        t.block_hash = tx['blockhash']
=======
            if get_input_values:
                txi = self.proxy.getrawtransaction(i.prev_txid.hex(), 1)
                i.value = int(round(float(txi['vout'][i.output_n_int]['value']) / self.network.denominator))
        for o in t.outputs:
            o.spent = None
>>>>>>> 8ceaa009
        t.version = tx['version'].to_bytes(4, 'little')
        t.date = datetime.fromtimestamp(tx['blocktime'])
        t.block_height = block_height
        t.update_totals()
        return t

    def getrawtransaction(self, txid):
        return self.proxy.getrawtransaction(txid)

    def sendrawtransaction(self, rawtx):
        res = self.proxy.sendrawtransaction(rawtx)
        return {
            'txid': res,
            'response_dict': res
        }

    def estimatefee(self, blocks):
        pres = ''
        try:
            pres = self.proxy.estimatesmartfee(blocks)
            res = pres['feerate']
        except KeyError as e:
            _logger.info("dogecoind error: %s, %s" % (e, pres))
            res = self.proxy.estimatefee(blocks)
        return int(res * self.units)

    def blockcount(self):
        return self.proxy.getblockcount()

    def mempool(self, txid=''):
        txids = self.proxy.getrawmempool()
        if not txid:
            return txids
        elif txid in txids:
            return [txid]
        return False

    def getinfo(self):
        info = self.proxy.getmininginfo()
        return {
            'blockcount': info['blocks'],
            'chain': info['chain'],
            'difficulty': int(info['difficulty']),
            'hashrate': int(info['networkhashps']),
            'mempool_size': int(info['pooledtx']),
        }


if __name__ == '__main__':
    #
    # SOME EXAMPLES
    #

    from pprint import pprint

    # 1. Connect by specifying connection URL
    # base_url = 'http://dogecoinrpc:passwd@host:8332'
    # bdc = BitcoindClient(base_url=base_url)

    # 2. Or connect using default settings or settings from config file
    bdc = DogecoindClient()

    print("\n=== SERVERINFO ===")
    pprint(bdc.proxy.getnetworkinfo())

    print("\n=== Best Block ===")
    blockhash = bdc.proxy.getbestblockhash()
    bestblock = bdc.proxy.getblock(blockhash)
    bestblock['tx'] = '...' + str(len(bestblock['tx'])) + ' transactions...'
    pprint(bestblock)

    print("\n=== Mempool ===")
    rmp = bdc.proxy.getrawmempool()
    pprint(rmp[:25])
    print('... truncated ...')
    print("Mempool Size %d" % len(rmp))

    print("\n=== Raw Transaction by txid ===")
    t = bdc.getrawtransaction('7eb5332699644b753cd3f5afba9562e67612ea71ef119af1ac46559adb69ea0d')
    pprint(t)

    print("\n=== Current network fees ===")
    t = bdc.estimatefee(5)
    pprint(t)<|MERGE_RESOLUTION|>--- conflicted
+++ resolved
@@ -175,19 +175,11 @@
                 i.value = t.output_total
                 i.script_type = 'coinbase'
                 continue
-<<<<<<< HEAD
-            txi = self.proxy.getrawtransaction(i.prev_hash.hex(), 1)
-            i.value = int(round(float(txi['vout'][i.output_n_int]['value']) / self.network.denominator))
-        for o in t.outputs:
-            o.spent = None
-        t.block_hash = tx['blockhash']
-=======
             if get_input_values:
                 txi = self.proxy.getrawtransaction(i.prev_txid.hex(), 1)
                 i.value = int(round(float(txi['vout'][i.output_n_int]['value']) / self.network.denominator))
         for o in t.outputs:
             o.spent = None
->>>>>>> 8ceaa009
         t.version = tx['version'].to_bytes(4, 'little')
         t.date = datetime.fromtimestamp(tx['blocktime'])
         t.block_height = block_height
