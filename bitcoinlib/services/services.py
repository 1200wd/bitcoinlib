--- conflicted
+++ resolved
@@ -173,8 +173,6 @@
         return self._provider_execute('getbalance', addresslist)
 
     def getutxos(self, addresslist):
-<<<<<<< HEAD
-=======
         """
         Get list of unspent outputs (UTXO's) per address
 
@@ -183,7 +181,6 @@
 
         :return dict: UTXO's per address
         """
->>>>>>> fae4a9ed
         if not addresslist:
             return []
         if isinstance(addresslist, (str, unicode if sys.version < '3' else str)):
@@ -268,20 +265,16 @@
         return self._provider_execute('decoderawtransaction', rawtx)
 
     def estimatefee(self, blocks=3):
-<<<<<<< HEAD
+        """
+        Estimate fee per kilobyte for a transaction for this network with expected confirmation within a certain
+        amount of blocks
+
+        :param blocks: Expection confirmation time in blocks. Default is 3.
+        :type blocks: int
+
+        :return int: Fee in smallest network denominator (satoshi)
+        """
         fee = self._provider_execute('estimatefee', blocks)
         if not fee:
             raise ServiceError("Could not estimate fee. Errors: %s" % self.errors)
-        return fee
-=======
-        """
-        Estimate fee per kilobyte for a transaction for this network with expected confirmation within a certain
-        amount of blocks
-
-        :param blocks: Expection confirmation time in blocks. Default is 3.
-        :type blocks: int
-
-        :return int: Fee in smallest network denominator (satoshi)
-        """
-        return self._provider_execute('estimatefee', blocks)
->>>>>>> fae4a9ed
+        return fee