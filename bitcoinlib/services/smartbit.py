# -*- coding: utf-8 -*-
#
#    BitcoinLib - Python Cryptocurrency Library
#    Smartbit.com.au client
#    © 2019 August - 1200 Web Development <http://1200wd.com/>
#
#    This program is free software: you can redistribute it and/or modify
#    it under the terms of the GNU Affero General Public License as
#    published by the Free Software Foundation, either version 3 of the
#    License, or (at your option) any later version.
#
#    This program is distributed in the hope that it will be useful,
#    but WITHOUT ANY WARRANTY; without even the implied warranty of
#    MERCHANTABILITY or FITNESS FOR A PARTICULAR PURPOSE.  See the
#    GNU Affero General Public License for more details.
#
#    You should have received a copy of the GNU Affero General Public License
#    along with this program.  If not, see <http://www.gnu.org/licenses/>.
#

import logging
from datetime import datetime
from bitcoinlib.main import MAX_TRANSACTIONS
from bitcoinlib.services.baseclient import BaseClient
from bitcoinlib.transactions import Transaction
from bitcoinlib.encoding import varstr
from bitcoinlib.keys import Address

_logger = logging.getLogger(__name__)

PROVIDERNAME = 'smartbit'
REQ_LIMIT = 10
REQ_LIMIT_TOTAL = 50
# Please note: In the Bitaps API, the first couple of Bitcoin blocks are not correctly indexed,
# so transactions from these blocks are missing.


class SmartbitClient(BaseClient):

    def __init__(self, network, base_url, denominator, *args):
        super(self.__class__, self).__init__(network, PROVIDERNAME, base_url, denominator, *args)

    def compose_request(self, category, command='', data='', variables=None, req_type='blockchain', method='get'):
        url_path = req_type + '/' + category
        if data:
            if url_path[-1:] != '/':
                url_path += '/'
            url_path += data
        if command:
            url_path += '/' + command
        return self.request(url_path, variables=variables, method=method)

    def _parse_transaction(self, tx):
        status = 'unconfirmed'
        if tx['confirmations']:
            status = 'confirmed'
        witness_type = 'legacy'
        if 'inputs' in tx and [ti['witness'] for ti in tx['inputs'] if ti['witness'] and ti['witness'] != ['NULL']]:
            witness_type = 'segwit'
        input_total = tx['input_amount_int']
        t_time = None
        if tx['time']:
            t_time = datetime.utcfromtimestamp(tx['time'])
        t = Transaction(locktime=tx['locktime'], version=int(tx['version']), network=self.network, fee=tx['fee_int'],
                        size=tx['size'], txid=tx['txid'], date=t_time,
                        confirmations=tx['confirmations'], block_height=tx['block'], status=status,
                        input_total=input_total, coinbase=tx['coinbase'],
                        output_total=tx['output_amount_int'], witness_type=witness_type)
        index_n = 0
        if tx['coinbase']:
            t.add_input(prev_txid=b'\00' * 32, output_n=0, value=0)
        else:
            for ti in tx['inputs']:
                unlocking_script = ti['script_sig']['hex']
                witness_type = 'legacy'
                if ti['witness'] and ti['witness'] != ['NULL']:
                    address = Address.import_address(ti['addresses'][0])
                    if address.script_type == 'p2sh':
                        witness_type = 'p2sh-segwit'
                    else:
                        witness_type = 'segwit'
                    unlocking_script = b"".join([varstr(bytes.fromhex(x)) for x in ti['witness']])
<<<<<<< HEAD
                t.add_input(prev_hash=ti['txid'], output_n=ti['vout'], unlocking_script=unlocking_script,
=======
                t.add_input(prev_txid=ti['txid'], output_n=ti['vout'], unlocking_script=unlocking_script,
>>>>>>> 8ceaa009
                            index_n=index_n, value=ti['value_int'], address=ti['addresses'][0], sequence=ti['sequence'],
                            witness_type=witness_type)
                index_n += 1

        for to in tx['outputs']:
            spent = False
            spending_txid = None
            if 'spend_txid' in to and to['spend_txid']:
                spent = True
                spending_txid = to['spend_txid']
            address = ''
            if to['addresses']:
                address = to['addresses'][0]
            t.add_output(value=to['value_int'], address=address, lock_script=to['script_pub_key']['hex'],
                         spent=spent, output_n=to['n'], spending_txid=spending_txid)
        return t

    def getbalance(self, addresslist):
        res = self.compose_request('address', 'wallet', ','.join(addresslist))
        return res['wallet']['total']['balance_int']

    def getutxos(self, address, after_txid='', limit=MAX_TRANSACTIONS):
        utxos = []
        utxo_list = []
        next_link = ''
        while True:
            variables = {'limit': REQ_LIMIT, 'next': next_link, 'dir': 'asc'}
            res = self.compose_request('address', 'unspent', address, variables=variables)
            next_link = res['paging']['next']
            for utxo in res['unspent']:
                utxo_list.append(utxo['txid'])
                if utxo['txid'] == after_txid:
                    utxo_list = []
            if not next_link or len(utxos) > REQ_LIMIT_TOTAL:
                break
        for txid in utxo_list[:limit]:
            t = self.gettransaction(txid)
            for utxo in t.outputs:
                if utxo.address != address:
                    continue
                utxos.append(
                    {
                        'address': utxo.address,
                        'txid': t.txid,
                        'confirmations': t.confirmations,
                        'output_n': utxo.output_n,
                        'input_n': 0,
                        'block_height': t.block_height,
                        'fee': t.fee,
                        'size': t.size,
                        'value': utxo.value,
                        'script': utxo.lock_script.hex(),
                        'date': t.date
                    })
        return utxos

    def gettransaction(self, txid):
        res = self.compose_request('tx', data=txid)
        return self._parse_transaction(res['transaction'])

    def gettransactions(self, address, after_txid='', limit=MAX_TRANSACTIONS):
        txs = []
        next_link = ''
        while True:
            variables = {'limit': REQ_LIMIT, 'next': next_link, 'dir': 'asc'}
            res = self.compose_request('address', data=address, variables=variables)
            next_link = '' if 'transaction_paging' not in res['address'] else \
                res['address']['transaction_paging']['next']
            if 'transactions' not in res['address']:
                break
            res_tx = sorted(res['address']['transactions'], key=lambda k: k['block'])
            for tx in res_tx:
                t = self._parse_transaction(tx)
                txs.append(t)
                if t.txid == after_txid:
                    txs = []
            if not next_link or len(txs) > REQ_LIMIT_TOTAL:
                break
        return txs[:limit]

    def getrawtransaction(self, txid):
        res = self.compose_request('tx', data=txid, command='hex')
        return res['hex'][0]['hex']

    def sendrawtransaction(self, rawtx):
        res = self.compose_request('pushtx', variables={'hex': rawtx}, method='post')
        return {
            'txid': res['txid'],
            'response_dict': res
        }

    # def estimatefee

    def blockcount(self):
        return self.compose_request('totals')['totals']['block_count'] - 1

    def mempool(self, txid):
        if txid:
            tx = self.compose_request('tx', data=txid)
            if tx['transaction']['confirmations'] == 0:
                return [tx['transaction']['hash']]
        return False

    def getblock(self, blockid, parse_transactions, page, limit):
        if limit > 100:
            limit = 100
        if page > 1:  # Paging does not work with Smartbit
            return False
        variables = {'limit': limit}
        bd = self.compose_request('block', str(blockid), variables=variables)['block']
        if parse_transactions:
            txs = []
            for tx in bd['transactions']:
                # try:
                txs.append(self._parse_transaction(tx))
                # except Exception as e:
                #     _logger.error("Could not parse tx %s with error %s" % (tx['txid'], e))
        else:
            txs = [tx['txid'] for tx in bd['transactions']]

        block = {
            'bits': int(bd['bits'], 16),
            'depth': bd['confirmations'],
            'block_hash': bd['hash'],
            'height': bd['height'],
            'merkle_root': bd['merkleroot'],
            'nonce': bd['nonce'],
            'prev_block': bd['previous_block_hash'],
            'time': bd['time'],
            'tx_count': bd['transaction_count'],
            'txs': txs,
            'version': bd['version'],
            'page': page,
            'pages': int(bd['transaction_count'] // limit) + (bd['transaction_count'] % limit > 0),
            'limit': limit
        }
        return block

    def isspent(self, txid, output_n):
        t = self.gettransaction(txid)
        return 1 if t.outputs[output_n].spent else 0

    # def getinfo(self):<|MERGE_RESOLUTION|>--- conflicted
+++ resolved
@@ -80,11 +80,7 @@
                     else:
                         witness_type = 'segwit'
                     unlocking_script = b"".join([varstr(bytes.fromhex(x)) for x in ti['witness']])
-<<<<<<< HEAD
-                t.add_input(prev_hash=ti['txid'], output_n=ti['vout'], unlocking_script=unlocking_script,
-=======
                 t.add_input(prev_txid=ti['txid'], output_n=ti['vout'], unlocking_script=unlocking_script,
->>>>>>> 8ceaa009
                             index_n=index_n, value=ti['value_int'], address=ti['addresses'][0], sequence=ti['sequence'],
                             witness_type=witness_type)
                 index_n += 1
