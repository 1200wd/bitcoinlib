--- conflicted
+++ resolved
@@ -85,11 +85,8 @@
     n_inputs, size = varbyteint_to_int(rawtx[cursor:cursor+9])
     cursor += size
     inputs = []
-<<<<<<< HEAD
-=======
     if not isinstance(network, Network):
         network = Network(network)
->>>>>>> 6c10e607
     for n in range(0, n_inputs):
         inp_hash = rawtx[cursor:cursor + 32][::-1]
         if not len(inp_hash):
