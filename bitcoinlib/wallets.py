--- conflicted
+++ resolved
@@ -2807,15 +2807,9 @@
         if fee is None:
             if not input_arr:
                 transaction.fee_per_kb = srv.estimatefee()
-<<<<<<< HEAD
-                if transaction.fee_per_kb < self.network.fee_min:
-                    transaction.fee_per_kb = self.network.fee_min
-                fee_estimate = (transaction.estimate_size() / 1024.0) * transaction.fee_per_kb
-=======
                 fee_estimate = (transaction.estimate_size(add_change_output=True) / 1024.0 * transaction.fee_per_kb)
                 if fee_estimate < self.network.fee_min:
                     fee_estimate = self.network.fee_min
->>>>>>> 068a8d92
             else:
                 fee_estimate = 0
         else:
@@ -2918,11 +2912,7 @@
         # Calculate fees
         transaction.fee = fee
         fee_per_output = None
-<<<<<<< HEAD
-        transaction.size = transaction.estimate_size()
-=======
-        tr_size = transaction.estimate_size(add_change_output=True)
->>>>>>> 068a8d92
+        transaction.size = transaction.estimate_size(add_change_output=True)
         if fee is None:
             if not input_arr:
                 if not transaction.fee_per_kb:
