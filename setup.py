# -*- coding: utf-8 -*-
#
#    BitcoinLib - Python Cryptocurrency Library
#    PyPi Setup Tool
#    © 2018 April - 1200 Web Development <http://1200wd.com/>
#
#    This program is free software: you can redistribute it and/or modify
#    it under the terms of the GNU Affero General Public License as
#    published by the Free Software Foundation, either version 3 of the
#    License, or (at your option) any later version.
#
#    This program is distributed in the hope that it will be useful,
#    but WITHOUT ANY WARRANTY; without even the implied warranty of
#    MERCHANTABILITY or FITNESS FOR A PARTICULAR PURPOSE.  See the
#    GNU Affero General Public License for more details.
#
#    You should have received a copy of the GNU Affero General Public License
#    along with this program.  If not, see <http://www.gnu.org/licenses/>.
#

from setuptools import setup
from codecs import open
import os
import sys

here = os.path.abspath(os.path.dirname(__file__))
version_file = open(os.path.join(here, 'bitcoinlib/config/VERSION'))
version = version_file.read().strip()

# Get the long description from the relevant file
with open(os.path.join(here, 'README.rst'), encoding='utf-8') as f:
    readmetxt = f.read()

kwargs = {}

install_requires = [
      'requests>=2.20.0',
      'fastecdsa>=1.7.1;platform_system!="Windows"',
      'ecdsa>=0.13;platform_system=="Windows"',
      'pyaes==1.6.1',
      'scrypt>=0.8.13',
<<<<<<< HEAD
      'SQLAlchemy>=1.2.12'
=======
      'SQLAlchemy>=1.2.12',
      'six>=1.10'
>>>>>>> c9c25ddf
]
if sys.version_info < (3, 4):
    install_requires.append('enum34')
kwargs['install_requires'] = install_requires

setup(
      name='bitcoinlib',
<<<<<<< HEAD
      version=version,
=======
      version='0.4.6',
>>>>>>> c9c25ddf
      description='Bitcoin and Other cryptocurrency Library',
      long_description=readmetxt,
      classifiers=[
            'Development Status :: 3 - Alpha',
            'License :: OSI Approved :: GNU General Public License v3 or later (GPLv3+)',
            'Intended Audience :: Developers',
            'Intended Audience :: Financial and Insurance Industry',
            'Intended Audience :: Information Technology',
            'Operating System :: OS Independent',
            'Operating System :: Microsoft :: Windows',
            'Operating System :: POSIX',
            'Programming Language :: Python :: 2.7',
            'Programming Language :: Python :: 3.4',
            'Programming Language :: Python :: 3.5',
            'Programming Language :: Python :: 3.6',
            'Programming Language :: Python :: 3.7',
            'Topic :: Software Development :: Libraries :: Python Modules',
            'Topic :: Security :: Cryptography',
            'Topic :: Office/Business :: Financial :: Accounting',
      ],
      url='http://github.com/1200wd/bitcoinlib',
      author='1200wd',
      author_email='info@1200wd.com',
      license='GNU3',
      packages=['bitcoinlib'],
      entry_points={
          'console_scripts': ['cli-wallet=bitcoinlib.tools.cli_wallet:main']
      },
      test_suite='tests',
      include_package_data=True,
      keywords='bitcoin library cryptocurrency wallet crypto keys segwit litecoin dash',
      zip_safe=False,
      **kwargs
)<|MERGE_RESOLUTION|>--- conflicted
+++ resolved
@@ -39,12 +39,8 @@
       'ecdsa>=0.13;platform_system=="Windows"',
       'pyaes==1.6.1',
       'scrypt>=0.8.13',
-<<<<<<< HEAD
-      'SQLAlchemy>=1.2.12'
-=======
       'SQLAlchemy>=1.2.12',
       'six>=1.10'
->>>>>>> c9c25ddf
 ]
 if sys.version_info < (3, 4):
     install_requires.append('enum34')
@@ -52,11 +48,7 @@
 
 setup(
       name='bitcoinlib',
-<<<<<<< HEAD
       version=version,
-=======
-      version='0.4.6',
->>>>>>> c9c25ddf
       description='Bitcoin and Other cryptocurrency Library',
       long_description=readmetxt,
       classifiers=[
