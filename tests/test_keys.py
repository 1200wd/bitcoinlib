# -*- coding: utf-8 -*-
#
#    BitcoinLib - Python Cryptocurrency Library
#    Unit Tests for Key, Encoding and Mnemonic Class
#    © 2017-2018 July - 1200 Web Development <http://1200wd.com/>
#
#    This program is free software: you can redistribute it and/or modify
#    it under the terms of the GNU Affero General Public License as
#    published by the Free Software Foundation, either version 3 of the
#    License, or (at your option) any later version.
#
#    This program is distributed in the hope that it will be useful,
#    but WITHOUT ANY WARRANTY; without even the implied warranty of
#    MERCHANTABILITY or FITNESS FOR A PARTICULAR PURPOSE.  See the
#    GNU Affero General Public License for more details.
#
#    You should have received a copy of the GNU Affero General Public License
#    along with this program.  If not, see <http://www.gnu.org/licenses/>.
#

import os
import unittest
import json
from bitcoinlib.networks import NETWORK_DEFINITIONS
from bitcoinlib.keys import *

# Number of bulktests for generation of private, public keys and HDKeys. Set to 0 to disable
# WARNING: Can be slow for a larger number of tests
BULKTESTCOUNT = 250


class TestKeyClasses(unittest.TestCase):

    def test_keys_classes_dunder_methods(self):
<<<<<<< HEAD
        pk = 'xprv9s21ZrQH143K4EDmQNMBqXwUTcrRoUctKkTegGsaBcMLnR1fJkMjVSRwVswjHzJspfWCUwzge1F521cY4wfWD54tzXVUqeo' \
             'TFkZo17HiK2y'
        k = HDKey(pk)
        self.assertEqual(str(k), '03dc86716b2be27a0575558bac73279290ac22c3ea0240e42a2152d584f2b4006b')
        self.assertEqual(len(k), 33)
        self.assertEqual(int(k), 95796105828208927954168018443072630832764875640480247096632116413925408206516)
        k2 = HDKey(pk)
        self.assertTrue(k == k2)
        pubk2 = HDKey(k.wif_public())
        self.assertEqual(str(pubk2), '03dc86716b2be27a0575558bac73279290ac22c3ea0240e42a2152d584f2b4006b')
        self.assertTrue(k.public() == pubk2)
        self.assertEqual(k + k2, b'\x03\xdc\x86qk+\xe2z\x05uU\x8b\xacs\'\x92\x90\xac"\xc3\xea\x02@\xe4*!R\xd5'
                                 b'\x84\xf2\xb4\x00k\x03\xdc\x86qk+\xe2z\x05uU\x8b\xacs\'\x92\x90\xac"'
                                 b'\xc3\xea\x02@\xe4*!R\xd5\x84\xf2\xb4\x00k')
        self.assertEqual(k + k2, k.public_byte + k2.public_byte)
        self.assertEqual(hash(k), hash(k))
=======
        secret_a = 91016841482436413813855602003356453732719866824300837492458390942862039054048
        secret_b = 78671675202523181504169507283123166972338313435344626818080535590471773062636
        secret_a_add_b = 53896427447643399894454124277791712852220615980570559927933763391815650622347
        secret_a_min_b = 12345166279913232309686094720233286760381553388956210674377855352390265991412
        ka = HDKey(secret_a)
        ka2 = HDKey(secret_a)
        kb = HDKey(secret_b)
        self.assertEqual(str(ka), '02dff8866c7dc58055d9823dbc0ef098be76d8a1c87e545a13559460669b56a6a6')
        self.assertEqual(len(ka), 33)
        self.assertTrue(ka == ka2)
        pub_ka = HDKey(ka.wif_public())
        self.assertEqual(str(pub_ka), '02dff8866c7dc58055d9823dbc0ef098be76d8a1c87e545a13559460669b56a6a6')
        self.assertTrue(ka.public() == pub_ka)
        self.assertEqual((ka + kb).secret, secret_a_add_b)
        self.assertEqual((kb + ka).secret, secret_a_add_b)
        self.assertEqual((ka - kb).secret, secret_a_min_b)

    def test_keys_classes_dunder_methods_mul(self):
        secret_a = 101842203467542661703461476767681059717614296435193763347876672834253776929083
        secret_b = 48056918761728599432510813046582785545807011954742048381717688544631745412510
        secret_a_mul_b = 88863767166841201737805106153187292662619702602208852020796235484522800819015
        ka = HDKey(secret_a)
        kb = HDKey(secret_b)
        self.assertEqual((ka * kb).secret, secret_a_mul_b)
        self.assertEqual((kb * ka).secret, secret_a_mul_b)

    def test_keys_proof_distributivity_of_scalar_operations(self):
        # Proof: (a - b) * c == a * c - b * c over SECP256k1
        ka = HDKey()
        kb = HDKey()
        kc = HDKey()
        self.assertTrue(((ka - kb) * kc) == ((ka * kc) - (kb * kc)))

    def test_keys_inverse(self):
        secret = 95695802915573022935630358993164660366922511389187789518108651759801046161623
        inv_x = 18153291153288219155018628681705413538294494009875615719062204619491226452658
        inv_y = 67935514921393906349711087930011707333238709725906400058836382320969451605430
        k = Key(secret)
        k_inv = -k
        self.assertEqual(k_inv.x, inv_x)
        self.assertEqual(k_inv.y, inv_y)

    def test_keys_inverse2(self):
        k = HDKey()
        pub_k = k.public()
        self.assertEqual(k.address(), pub_k.address())
        self.assertEqual((-k).address(), pub_k.inverse().address())
        self.assertEqual((-k).address(), k.inverse().address())
>>>>>>> d69a2b49

    def test_dict_and_json_outputs(self):
        k = HDKey()
        k.address(script_type='p2wsh', encoding='bech32')
        self.assertTrue(isinstance(json.loads(k.address_obj.as_json()), dict))
        self.assertTrue(isinstance(k.address_obj.as_dict(), dict))
        self.assertTrue(isinstance(json.loads(k.as_json()), dict))
        self.assertTrue(isinstance(k.as_dict(), dict))
        k = Key()
        self.assertTrue(isinstance(json.loads(k.as_json()), dict))
        self.assertTrue(isinstance(k.as_dict(), dict))
        self.assertTrue(isinstance(json.loads(k.as_json(include_private=True)), dict))
        self.assertTrue(isinstance(k.as_dict(include_private=True), dict))

    def test_path_expand(self):
        self.assertListEqual(path_expand([0], witness_type='legacy'), ['m', "44'", "0'", "0'", '0', '0'])
        self.assertListEqual(path_expand([10, 20], witness_type='legacy'), ['m', "44'", "0'", "0'", '10', '20'])
        self.assertListEqual(path_expand([10, 20]), ['m', "84'", "0'", "0'", '10', '20'])
        self.assertListEqual(path_expand([], witness_type='p2sh-segwit'), ['m', "49'", "0'", "0'", '0', '0'])
        self.assertListEqual(path_expand([99], witness_type='p2sh-segwit', multisig=True),
                             ['m', "48'", "0'", "0'", "1'", '0', '99'])
        self.assertRaisesRegex(BKeyError, "Invalid path provided. Path should be shorter than 6 items.",
                                path_expand, [0, 1, 2, 3, 4, 5, 6])
        self.assertRaisesRegex(BKeyError, "Please provide path as list with at least 1 item",
                                path_expand, 5)

    def test_keys_create_public_point(self):
        k = HDKey()
        p = (k.x, k.y)
        k2 = HDKey(p)
        self.assertEqual(k, k2)
        self.assertEqual(k.public(), k2)
        self.assertEqual(k.address(), k2.address())


class TestGetKeyFormat(unittest.TestCase):

    def test_format_wif_uncompressed(self):
        key = '5Hwgr3u458GLafKBgxtssHSPqJnYoGrSzgQsPwLFhLNYskDPyyA'
        self.assertEqual('wif', get_key_format(key)['format'])

    def test_format_wif_compressed(self):
        key = 'L2Q5U2zjxeoSf3dcNZsk19Z9bGr7RMeCTigvv7gJNJQq9uzQnF47'
        self.assertEqual('wif_compressed', get_key_format(key)['format'])

    def test_format_bin_uncompressed(self):
        key = b'\x04\xa8\x82\xd4\x14\xe4x\x03\x9c\xd5\xb5*\x92\xff\xb1=\xd5\xe6\xbdE\x15It9\xdf\xfdi\x1a\x0f\x12\xaf' \
              b'\x95u\xfa4\x9bV\x94\xed1U\xb16\xf0\x9ec\x97Z\x17\x00\xc9\xf4\xd4\xdf\x84\x93#\xda\xc0l\xf3\xbddX\xcd'
        self.assertEqual('bin', get_key_format(key)['format'])

    def test_format_hdkey_private(self):
        key = 'xprv9s21ZrQH143K2JF8RafpqtKiTbsbaxEeUaMnNHsm5o6wCW3z8ySyH4UxFVSfZ8n7ESu7fgir8imbZKLYVBxFPND1pniTZ81v' \
              'Kfd45EHKX73'
        self.assertEqual('hdkey_private', get_key_format(key)['format'])

    def test_format_hdkey_public(self):
        key = 'xpub6AHA9hZDN11k2ijHMeS5QqHx2KP9aMBRhTDqANMnwVtdyw2TDYRmF8PjpvwUFcL1Et8Hj59S3gTSMcUQ5gAqTz3Wd8EsMTmF3' \
              'DChhqPQBnU'
        self.assertEqual('hdkey_public', get_key_format(key)['format'])

    def test_format_hdkey_private_litecoin(self):
        key = 'ttpv96BtqegdxXceS41gmguxRWjtFdG11XqquvaPcpionXB8oQ2zkXYY9vCvykdfLEeeihx1SxP3t7ranmqLHKbmgfiMFR7967urhq' \
              'oAq5eBHur'
        self.assertEqual('hdkey_private', get_key_format(key)['format'])
        self.assertIn('litecoin_testnet', get_key_format(key)['networks'])

    def test_format_hdkey_mnemonic(self):
        self.assertEqual(get_key_format('abandon car zoo')['format'], 'mnemonic')

    def test_format_key_exceptions(self):
        self.assertRaisesRegex(BKeyError, "Key empty, please specify a valid key", get_key_format, '')
        self.assertRaisesRegex(BKeyError, "Attribute 'is_private' must be False or True", get_key_format,
                                '666368e477a8ddd46808c527cc3c506719bb3f52a927b6c13532984b714b56ad', 3)


class TestPrivateKeyConversions(unittest.TestCase):

    def setUp(self):
        self.privatekey_hex = 'b954f71933986e3de76d3a94454dc52ec082c662ba67ca3ba48ff72bc2704a58'
        self.k = Key(self.privatekey_hex, compressed=True)
        self.ku = Key(self.privatekey_hex, compressed=False)

    def test_private_key_conversions_dec(self):
        self.assertEqual(83827997552125623280808720137320612316470870230953489181279239295529837939288,
                         self.k.secret)

    def test_private_key_conversions_hex(self):
        self.assertEqual('b954f71933986e3de76d3a94454dc52ec082c662ba67ca3ba48ff72bc2704a58', self.k.private_hex)

    def test_private_key_conversions_wif_uncompressed(self):
        self.assertEqual('5KDudqswBNJ8mf2k7Gxn72UknDBh7GFjj9NGJrY22SY1hjKS1gF', self.ku.wif())

    def test_private_key_conversions_wif(self):
        self.assertEqual('L3RyKcjp8kzdJ6rhGhTC5bXWEYnC2eL3b1vrZoduXMht6m9MQeHy', self.k.wif())
        self.assertEqual('XHVtmt8BSSd5MRs5JTT4apiX9a3mUSwHxbGm6Ky6qiyyVvFRhmU7', self.k.wif(prefix='cc'))
        self.assertEqual('XHVtmt8BSSd5MRs5JTT4apiX9a3mUSwHxbGm6Ky6qiyyVvFRhmU7', self.k.wif(prefix=b'\xcc'))

    def test_private_key_public(self):
        self.assertEqual('034781e448a7ff0e1b66f1a249b4c952dae33326cf57c0a643738886f4efcd14d5', self.k.public_hex)

    def test_private_key_public_uncompressed(self):
        self.assertEqual('044781e448a7ff0e1b66f1a249b4c952dae33326cf57c0a643738886f4efcd14d57a380bc32c26f46e733c'
                         'd991064c2e7f7d532b9c9ca825671a8809ab6876c78b', self.ku.public_uncompressed_hex)


class TestPrivateKeyImport(unittest.TestCase):

    def test_private_key_import_key(self):
        self.k = Key(61876261089097932796193024729035977913579848833009517639587741086858579422075)
        self.assertEqual('L1odb1uUozbfK2NrsMyhJfvRsxGM2AxixgPL8vG9BUBnE6W1VyTX', self.k.wif())

    def test_private_key_import_key_str(self):
        self.k = Key('61876261089097932796193024729035977913579848833009517639587741086858579422075')
        self.assertEqual('L1odb1uUozbfK2NrsMyhJfvRsxGM2AxixgPL8vG9BUBnE6W1VyTX', self.k.wif())

    def test_private_key_import_key_hex_compressed(self):
        self.k = Key('1E99423A4ED27608A15A2616A2B0E9E52CED330AC530EDCC32C8FFC6A526AEDD01')
        self.assertEqual('KxFC1jmwwCoACiCAWZ3eXa96mBM6tb3TYzGmf6YwgdGWZgawvrtJ', self.k.wif())

    def test_private_key_import_key_byte(self):
        pk = b':\xbaAb\xc7%\x1c\x89\x12\x07\xb7G\x84\x05Q\xa7\x199\xb0\xde\x08\x1f\x85\xc4\xe4L\xf7\xc1>A\xda\xa6\x01'
        self.k = Key(pk)
        self.assertEqual('KyBsPXxTuVD82av65KZkrGrWi5qLMah5SdNq6uftawDbgKa2wv6S', self.k.wif())

    def test_private_key_import_hex(self):
        pk = '4781e448a7ff0e1b66f1a249b4c952dae33326cf57c0a643738886f4efcd14d57a380bc32c26f46e733cd' \
             '991064c2e7f7d532b9c9ca825671a8809ab6876c78b'
        k = Key(pk)
        self.assertEqual('f93677c417d4750c7a5806f849739265cc46b8a9', k.hash160.hex())

    def test_private_key_import_wif(self):
        self.k = Key('L1odb1uUozbfK2NrsMyhJfvRsxGM2AxixgPL8vG9BUBnE6W1VyTX')
        self.assertEqual('88ccb90221d9b44df8dd317307de2d6019c9c7448dccaa1e45bae77e5a022b7b', self.k.private_hex)

    def test_private_key_import_wif_uncompressed(self):
        self.k = Key('5KJvsngHeMpm884wtkJNzQGaCErckhHJBGFsvd3VyK5qMZXj3hS')
        self.assertFalse(self.k.compressed)
        self.assertEqual('c4bbcb1fbec99d65bf59d85c8cb62ee2db963f0fe106f483d9afa73bd4e39a8a', self.k.private_hex)

    def test_private_key_import_generate_random(self):
        self.k = Key()
        self.assertIn(self.k.wif()[0], ['K', 'L'])
        self.assertEqual(52, len(self.k.wif()))

    def test_private_key_import_error_1(self):
        self.assertRaisesRegex(BKeyError, "Invalid checksum, not a valid WIF key",
                                Key, 'L1odb1uUozbfK2NrsMyhJfvRsxGM2axixgPL8vG9BUBnE6W1VyTX')

    def test_private_key_import_error_2(self):
        self.assertRaisesRegex(BKeyError, "Unrecognised key format",
                                Key, 'M1odb1uUozbfK2NrsMyhJfvRsxGM2AxixgPL8vG9BUBnE6W1VyTX')

    def test_private_key_import_testnet(self):
        self.k = Key('92Pg46rUhgTT7romnV7iGW6W1gbGdeezqdbJCzShkCsYNzyyNcc', 'testnet')
        self.assertEqual('92Pg46rUhgTT7romnV7iGW6W1gbGdeezqdbJCzShkCsYNzyyNcc', self.k.wif())
        self.assertEqual('mipcBbFg9gMiCh81Kj8tqqdgoZub1ZJRfn', self.k.address())

    def test_private_key_import(self):
        wif = 'KxDQjJwvLdNNGhsipGgmceWaPjRndZuaQB9B2tgdHsw5sQ8Rtqje'
        self.assertEqual(Key.from_wif(wif).address(), '1Nro9WkpaKm9axmcfPVp79dAJU1Gx7VmMZ')
        wif = 'L1NUEdnjKvK547BrFjRnuSvyLn2Ndkyjz9gQwc9dTF9ucRDV7SsP'
        self.assertEqual(Key.from_wif(wif).address(), '1LuhZSrbPrd45RLa2EZ2JnrA4NtLf6sb58')
        wif = '68vBWcBndYGLpd4KmeNTk1gS1A71zyDX6uVQKCxq6umYKyYUav5'
        self.assertFalse(Key.from_wif(wif).compressed)
        wif = '5Hwgr3u458GLafKBgxtssHSPqJnYoGrSzgQsPwLFhLNYskDPyyA'
        self.assertFalse(Key.from_wif(wif).compressed)
        self.assertEqual(Key.from_wif(wif).address(), '17VZNX1SN5NtKa8UQFxwQbFeFc3iqRYhem')


class TestPublicKeyConversion(unittest.TestCase):

    def setUp(self):
        self.publickey_hex = '043be860d524b1aef015d0e501333d5e62fd39652bfb89e6720c3eb1cb10754370eeee80b04abf2f80dec' \
                             '69431498723f6411e8e03446796fa250f8dfe3fa8ff84'
        self.K = Key(self.publickey_hex)
        self.KC = Key('034781e448a7ff0e1b66f1a249b4c952dae33326cf57c0a643738886f4efcd14d5')

    def test_public_key_get_address_uncompressed(self):
        self.assertEqual('1BwbZw1fG91jMYsXh6hfnvPGXBaMcughNL', self.K.address_uncompressed())

    def test_public_key_get_address(self):
        self.assertEqual('1P2X35YnajqoBXtPpQXJzV1QMnqSZQsn82', self.KC.address())

    def test_public_key_get_point(self):
        self.assertEqual((27097034899423571266687886742220335326047800315940073646681141977460289913712,
                          108071855740589417275074236385664540865647915362450545389459678127463347060612),
                         self.K.public_point())

    def test_public_key_get_hash160_uncompressed(self):
        self.assertEqual('78049354383f043fb15a04be58a289ef8a2c03fa', self.K.hash160.hex())

    def test_public_key_get_hash160(self):
        self.assertEqual('f19c417fd97e364afb06e1edd2c0e6a7ecf1af00', self.KC.hash160.hex())

    def test_public_key_try_private(self):
        self.assertFalse(self.K.private_hex)

    def test_public_key_import_error(self):
        self.assertRaisesRegex(BKeyError, "Unrecognised key format",
                                Key, '064781e448a7ff0e1b66f1a249b4c952dae33326cf57c0a643738886f4efcd14d5')

    def test_litecoin_private_key(self):
        KC_LTC = Key('0bc295d0b20b0e2ff6ab2c4982583d4f84936a17689aaca031a803dcf4a3b139', network='litecoin')
        self.assertEqual(KC_LTC.wif(), 'T3SqWmDzttRHnfypMorvRgPpG48UH1ZE7apvoLUGTDidKtf3Ts2u')
        self.assertEqual(KC_LTC.address(), 'LeA97dLDPrjRsPhwrQJxUWJUPErGo516Ct')
        self.assertEqual(KC_LTC.public_hex, '02967b4671563ceeab16f22c36605d97fbf254fadba0fa48f75c03f27d11584f92')


class TestPublicKeyUncompressed(unittest.TestCase):

    def setUp(self):
        self.K = Key('025c0de3b9c8ab18dd04e3511243ec2952002dbfadc864b9628910169d9b9b00ec')

    def test_public_key_point(self):
        x = 41637322786646325214887832269588396900663353932545912953362782457239403430124
        y = 16388935128781238405526710466724741593761085120864331449066658622400339362166
        px, py = self.K.public_point()
        self.assertEqual(px, x)
        self.assertEqual(py, y)

    def test_public_key_uncompressed(self):
        self.assertEqual('045c0de3b9c8ab18dd04e3511243ec2952002dbfadc864b9628910169d9b9b00ec243bcefdd4347074d4'
                         '4bd7356d6a53c495737dd96295e2a9374bf5f02ebfc176',
                         self.K.public_uncompressed_hex)

    def test_public_key_address_uncompressed(self):
        self.assertEqual('1thMirt546nngXqyPEz532S8fLwbozud8', self.K.address_uncompressed())


class TestHDKeysImport(unittest.TestCase):

    def setUp(self):
        self.k = HDKey.from_seed('000102030405060708090a0b0c0d0e0f', witness_type='legacy')
        self.k2 = HDKey.from_seed('fffcf9f6f3f0edeae7e4e1dedbd8d5d2cfccc9c6c3c0bdbab7b4b1aeaba8a5a29f9c999693908d8a878'
                                  '4817e7b7875726f6c696663605d5a5754514e4b484542', witness_type='legacy')
        self.xpub = HDKey('xpub661MyMwAqRbcFtXgS5sYJABqqG9YLmC4Q1Rdap9gSE8NqtwybGhePY2gZ29ESFjqJoCu1Rupje8YtGqse'
                          'fD265TMg7usUDFdp6W1EGMcet8', witness_type='legacy')

    def test_hdkey_import_seed_1(self):

        self.assertEqual('xprv9s21ZrQH143K3QTDL4LXw2F7HEK3wJUD2nW2nRk4stbPy6cq3jPPqjiChkVvvNKmPGJxWUtg6LnF5kejMRNNU3TG'
                         'tRBeJgk33yuGBxrMPHi', self.k.wif(is_private=True))
        self.assertEqual('xpub661MyMwAqRbcFtXgS5sYJABqqG9YLmC4Q1Rdap9gSE8NqtwybGhePY2gZ29ESFjqJoCu1Rupje8YtGqsefD265TM'
                         'g7usUDFdp6W1EGMcet8', self.k.wif())

    def test_hdkey_import_seed_2(self):
        self.assertEqual('xprv9s21ZrQH143K31xYSDQpPDxsXRTUcvj2iNHm5NUtrGiGG5e2DtALGdso3pGz6ssrdK4PFmM8NSpSBHNqPqm55Qn3L'
                         'qFtT2emdEXVYsCzC2U', self.k2.wif(is_private=True))
        self.assertEqual('xpub661MyMwAqRbcFW31YEwpkMuc5THy2PSt5bDMsktWQcFF8syAmRUapSCGu8ED9W6oDMSgv6Zz8idoc4a6mr8BDzTJ'
                         'Y47LJhkJ8UB7WEGuduB', self.k2.wif_public())

    def test_hdkey_random_legacy(self):
        self.k = HDKey(witness_type='legacy')
        self.assertEqual('xprv', self.k.wif(is_private=True)[:4])
        self.assertEqual(111, len(self.k.wif(is_private=True)))

    def test_hdkey_random(self):
        self.k = HDKey()
        self.assertEqual('zprv', self.k.wif(is_private=True)[:4])
        self.assertEqual(111, len(self.k.wif(is_private=True)))

    def test_hdkey_import_extended_private_key(self):
        extkey = 'xprv9z4pot5VBttmtdRTWfWQmoH1taj2axGVzFqSb8C9xaxKymcFzXBDptWmT7FwuEzG3ryjH4ktypQSAewRiNMjANTtpgP4m' \
                 'LTj34bhnZX7UiM'
        self.k = HDKey(extkey)
        self.assertEqual(extkey, self.k.wif(is_private=True))

    def test_hdkey_import_extended_public_key(self):
        extkey = 'xpub6D4BDPcP2GT577Vvch3R8wDkScZWzQzMMUm3PWbmWvVJrZwQY4VUNgqFJPMM3No2dFDFGTsxxpG5uJh7n7epu4trkrX7x7' \
                 'DogT5Uv6fcLW5'
        self.k = HDKey(extkey)
        self.assertEqual(extkey, self.k.wif())

    def test_hdkey_import_simple_key(self):
        self.k = HDKey('L45TpiVN3C8Q3MoosGDzug1acpnFjysseBLVboszztmEyotdSJ9g', witness_type='legacy')
        self.assertEqual(
            'xprv9s21ZrQH143K24Mfq5zL5MhWK9hUhhGbd45hLXo2Pq2oqzMMo63oStZzFAbeoRRpMHE67jGmBQKCr2YovK2G23x5uzaztRbEW9pc'
            'j6SqMFd', self.k.wif(is_private=True))

    def test_hdkey_import_bip38_key(self):
        if USING_MODULE_SCRYPT:
            self.k = HDKey('6PYNKZ1EAgYgmQfmNVamxyXVWHzK5s6DGhwP4J5o44cvXdoY7sRzhtpUeo', witness_type='legacy',
                           password='TestingOneTwoThree')
            self.assertEqual('L44B5gGEpqEDRS9vVPz7QT35jcBG2r3CZwSwQ4fCewXAhAhqGVpP', self.k.wif_key())

    def test_hdkey_import_public(self):
        self.assertEqual('15mKKb2eos1hWa6tisdPwwDC1a5J1y9nma', self.xpub.address())
        self.assertEqual('0339a36013301597daef41fbe593a02cc513d0b55527ec2df1050e2e8ff49c85c2',
                         self.xpub.public_hex)

    def test_hdkey_import_public_try_private(self):
        try:
            self.xpub.wif()
        except KeyError as e:
            self.assertEqual('WIF format not supported for public key', e.args[0])
        try:
            self.xpub.private_hex
        except KeyError as e:
            self.assertEqual('WIF format not supported for public key', e.args[0])

    def test_hdkey_import_segwit_wifs(self):
        wifs = [
            ('zprvAe9nVpMfBzSSSCr8WHYiv5a6TeSojETexJfZhvu9oYuENwQkEqRHH7nnwGzscgkCCu9S2PrwnD1VJHXXfLUbSG8yqZoKpi2CaoY'
             'Kdz7pKM1', True),
            ('zpub6s98uKtZ2MzjegvbcK5jHDWq1gHJ8hBWKXbAWKJmMtSDFjjtnNjXpv7GnXmDGZzG36XMgLaC3JewffU5pukcUtYuEpRJEkVAiFU'
             'mdA5GaXM', False),
            ('yprvAEWM3LZ7vwNRTroi67SjcpexaVEdbEMAgHbiefDibSqssbrqyh9joH6BY6DRzkoGMX9nLxXoa5yYT64r3zQ2i9sQa51iQhzjwUj'
             '2UJ2GES4', True),
            ('Ypub6jkwv4tzCZJNe6j1JHZgwUmj6yCi5iEBNHrP1RDFyR13RwRNB5foJWeinpcBTqfv2uUe7mWSwsF1am4cVLN99xrkADPWrDick3S'
             'aP8nxY8N', False)
        ]
        for wif in wifs:
            self.assertEqual(HDKey(wif[0]).wif(is_private=wif[1]), wif[0])

    def test_hdkey_import_from_private_byte(self):
        keystr = b"fch\xe4w\xa8\xdd\xd4h\x08\xc5'\xcc<Pg\x19\xbb?R\xa9'\xb6\xc152\x98KqKV\xad\x91`G-a\xb1\xad\xd8eL" \
                 b"\xcc\x8an\x94\xa3\x93\xb5\xa5\xe6\xc3\xf1\x98\x91h6wt\xf0z=\x1f\x17"
        hdkey = HDKey(keystr, witness_type='legacy')
        self.assertEqual(hdkey.address(), '17N9VQbP89ThunSq7Yo2VooXCFTW1Lp8bd')

    def test_hdkey_import_private_uncompressed(self):
        wif = ('BC12Se7KL1uS2bA6QNFneYit57Ac2wGdCrn5CTr94xr1NqLxvPozYzpm4d72ojPFnpLyAgpoXdad78PL9HaATYH2Y695hYcs8AF'
               '1iLxUL5fk2jQv')
        pk_hex = '681e34705a758455e75d761a8d33aaef6d0507e3750fb7c3848ab119438626a3'
        pubkey_uncompressed = (
            '04007d7ff2fbf9486746f8beffc34e7a68f06a4938edd3b1eed4a2fe23148423c7e8d714ef853988adc2fef434'
            '3ccdcb07356cfd9b8f361e3c8ec43598210c946d')
        pubkey_compressed = '03007d7ff2fbf9486746f8beffc34e7a68f06a4938edd3b1eed4a2fe23148423c7'

        k = HDKey(wif, compressed=False)
        self.assertFalse(k.compressed)
        self.assertEqual(k.private_hex, pk_hex)
        self.assertEqual(k.public_hex, pubkey_uncompressed)

        k2 = HDKey.from_wif(wif, compressed=False)
        self.assertFalse(k2.compressed)
        self.assertEqual(k2.private_hex, pk_hex)
        self.assertEqual(k2.public_hex, pubkey_uncompressed)

        k3 = HDKey.from_wif(wif)
        self.assertTrue(k3.compressed)
        self.assertEqual(k3.private_hex, pk_hex)
        self.assertEqual(k3.public_hex, pubkey_compressed)


class TestHDKeysChildKeyDerivation(unittest.TestCase):

    def setUp(self):
        self.k = HDKey.from_seed('000102030405060708090a0b0c0d0e0f', witness_type='legacy')
        self.k2 = HDKey.from_seed('fffcf9f6f3f0edeae7e4e1dedbd8d5d2cfccc9c6c3c0bdbab7b4b1aeaba8a5a29f9c999693908d8a8'
                                  '784817e7b7875726f6c696663605d5a5754514e4b484542', witness_type='legacy')

    def test_hdkey_path_m_0h(self):
        sk = self.k.subkey_for_path('m/0H')
        self.assertEqual('xprv9uHRZZhk6KAJC1avXpDAp4MDc3sQKNxDiPvvkX8Br5ngLNv1TxvUxt4cV1rGL5hj6KCesnDYUhd7oWgT11eZG7'
                         'XnxHrnYeSvkzY7d2bhkJ7', sk.wif(is_private=True))
        self.assertEqual('xpub68Gmy5EdvgibQVfPdqkBBCHxA5htiqg55crXYuXoQRKfDBFA1WEjWgP6LHhwBZeNK1VTsfTFUHCdrfp1bgwQ9x'
                         'v5ski8PX9rL2dZXvgGDnw', sk.wif())

    def test_hdkey_path_m_0h_1(self):
        sk = self.k.subkey_for_path('m/0H/1')
        self.assertEqual('xprv9wTYmMFdV23N2TdNG573QoEsfRrWKQgWeibmLntzniatZvR9BmLnvSxqu53Kw1UmYPxLgboyZQaXwTCg8MSY3H'
                         '2EU4pWcQDnRnrVA1xe8fs', sk.wif(is_private=True))
        self.assertEqual('xpub6ASuArnXKPbfEwhqN6e3mwBcDTgzisQN1wXN9BJcM47sSikHjJf3UFHKkNAWbWMiGj7Wf5uMash7SyYq527Hqc'
                         'k2AxYysAA7xmALppuCkwQ', sk.wif())

    def test_hdkey_path_m_0h_1_2h(self):
        sk = self.k.subkey_for_path('m/0h/1/2h')
        self.assertEqual('xprv9z4pot5VBttmtdRTWfWQmoH1taj2axGVzFqSb8C9xaxKymcFzXBDptWmT7FwuEzG3ryjH4ktypQSAewRiNMjAN'
                         'TtpgP4mLTj34bhnZX7UiM', sk.wif(is_private=True))
        self.assertEqual('xpub6D4BDPcP2GT577Vvch3R8wDkScZWzQzMMUm3PWbmWvVJrZwQY4VUNgqFJPMM3No2dFDFGTsxxpG5uJh7n7epu4'
                         'trkrX7x7DogT5Uv6fcLW5', sk.wif())

    def test_hdkey_path_m_0h_1_2h_1000000000(self):
        sk = self.k.subkey_for_path('m/0h/1/2h/2/1000000000')
        self.assertEqual('xprvA41z7zogVVwxVSgdKUHDy1SKmdb533PjDz7J6N6mV6uS3ze1ai8FHa8kmHScGpWmj4WggLyQjgPie1rFSruoUi'
                         'hUZREPSL39UNdE3BBDu76', sk.wif(is_private=True))
        self.assertEqual('xpub6H1LXWLaKsWFhvm6RVpEL9P4KfRZSW7abD2ttkWP3SSQvnyA8FSVqNTEcYFgJS2UaFcxupHiYkro49S8yGasTv'
                         'XEYBVPamhGW6cFJodrTHy',
                         sk.wif_public())

    def test_hdkey_path_key2(self):
        sk = self.k2.subkey_for_path('m/0/2147483647h/1/2147483646h/2')
        self.assertEqual('xprvA2nrNbFZABcdryreWet9Ea4LvTJcGsqrMzxHx98MMrotbir7yrKCEXw7nadnHM8Dq38EGfSh6dqA9QWTyefMLEc'
                         'BYJUuekgW4BYPJcr9E7j',
                         sk.wif(is_private=True))
        self.assertEqual('xpub6FnCn6nSzZAw5Tw7cgR9bi15UV96gLZhjDstkXXxvCLsUXBGXPdSnLFbdpq8p9HmGsApME5hQTZ3emM2rnY5agb'
                         '9rXpVGyy3bdW6EEgAtqt',
                         sk.wif_public())

    def test_hdkey_path_M_0_1_public(self):
        sk = self.k.subkey_for_path('M/0/1')
        self.assertEqual('xpub6AvUGrnEpfvJBbfx7sQ89Q8hEMPM65UteqEX4yUbUiES2jHfjexmfJoxCGSwFMZiPBaKQT1RiKWrKfuDV4vpgVs'
                         '4Xn8PpPTR2i79rwHd4Zr', sk.wif())

    def test_hdkey_path_invalid(self):
        with self.assertRaises(BKeyError):
            self.k2.subkey_for_path('m/0/').wif()

    def test_hdkey_path_invalid2(self):
        with self.assertRaises(BKeyError):
            self.k2.subkey_for_path('m/-1').wif()

    def test_hdkey_bip44_account(self):
        pk = 'tprv8ZgxMBicQKsPdvHCP6VxtFgowj2k7nBJnuRiVWE4DReDFojkLjyqdT8mtR6XJK9dRBcaa3RwvqiKFjsEQVhKfQmHZCCYf4jRTWv' \
             'JuVuK67n'
        k = HDKey(pk)
        self.assertEqual(k.public_master(3, 45, as_private=True).private_hex,
                         '232b9d7b48fa4ca6e842f09f6811ff03cf33ba0582b4cca5752deec2e746c186')

    def test_hdkey_bip44_account_litecoin(self):
        pk = 'Ltpv71G8qDifUiNes8hK1m3ZjL3bW76X4AKF3J26FVDM5awe6mWdyyzZgTrbvkK5z4WQyKkyVnDvC56KfRaHHhcZjWcWvRFCzBYUsCc' \
             'FoNNHjck'
        k = HDKey(pk, network='litecoin')
        self.assertEqual(k.public_master().address(), 'LZ4gg2m6uNY3vj9RUFkderRP18ChTwWyiq')

    def test_hdkey_derive_from_public_error(self):
        k = HDKey().public()
        self.assertRaisesRegex(BKeyError, "Need a private key to create child private key", k.child_private)
        k0 = HDKey()
        k1 = k0.child_private(10, hardened=True)
        self.assertRaisesRegex(BKeyError, "Cannot derive hardened key from public private key",
                                k1.child_public, 2147483659)


class TestHDKeysPublicChildKeyDerivation(unittest.TestCase):

    def setUp(self):
        self.K = HDKey('xpub6ASuArnXKPbfEVRpCesNx4P939HDXENHkksgxsVG1yNp9958A33qYoPiTN9QrJmWFa2jNLdK84bWmyqTSPGtApP8P'
                       '7nHUYwxHPhqmzUyeFG')
        self.k = HDKey('xprv9wTYmMFdV23N21MM6dLNavSQV7Sj7meSPXx6AV5eTdqqGLjycVjb115Ec5LgRAXscPZgy5G4jQ9csyyZLN3PZLxoM'
                       '1h3BoPuEJzsgeypdKj')

    def test_hdkey_derive_public_child_key(self):
        self.assertEqual('1BvgsfsZQVtkLS69NvGF8rw6NZW2ShJQHr', self.K.child_public(0).address())

    def test_hdkey_derive_public_child_key2(self):
        self.assertEqual('17JbSP83rPWmbdcdtiiTNqBE8MgGN8kmUk', self.K.child_public(8).address())

    def test_hdkey_private_key(self):
        self.assertEqual('KxABnXp7SiuWi218c14KkjEMV7SjcfXnvsWaveNVxWZU1Rwi8zNQ',
                         self.k.child_private(7).wif_key())

    def test_hdkey_private_key_hardened(self):
        self.k2 = HDKey('xprv9s21ZrQH143K31AgNK5pyVvW23gHnkBq2wh5aEk6g1s496M8ZMjxncCKZKgb5j'
                        'ZoY5eSJMJ2Vbyvi2hbmQnCuHBujZ2WXGTux1X2k9Krdtq')
        self.assertEqual('xprv9wTErTSu5AWGkDeUPmqBcbZWX1xq85ZNX9iQRQW9DXwygFp7iRGJo79dsVctcsCHsnZ3XU3DhsuaGZbDh8iDkB'
                         'N45k67UKsJUXM1JfRCdn1', str(self.k2.subkey_for_path('3/2H').wif(is_private=True)))

    def test_hdkey_litecoin(self):
        k = HDKey('Ltpv71G8qDifUiNetj2H4no6Q4oB8o2eUH8tSU2BsJDGyKTyMJ6ejPDXHWtQeTzKQdEeEexxyw3vSAYtxnAz3qYZc'
                  '59jfTiqHLzjKkwJ9iDJ1uC', network='litecoin')
        self.assertEqual('LWsiwZnGg74CFHEaLPzfASxktrzDYYSwvM', k.child_public(0).address())
        self.assertEqual('LfH72Fgeikvhu1y5rtMAkQ5SS5aJJUafLX', k.child_public(100).address())
        self.assertEqual('T65a5dNtdayWp9F638f8fokiyixCA4fhyzb7FWFYXjejqjaxKRSc', k.child_private(6).wif_key())
        self.assertEqual('Ltpv75tiiksDF3fUqK8jkAfwY1h3zDLs3oCFQa5wXDNh981n6LDJZ6juFWUJwwkN3pKbr3diSdMkZfYAhwhkhjP9qG'
                         'wviSbMXtEJYxoH2m3FbDQ', str(k.subkey_for_path('3H/1').wif(is_private=True)))


class TestHDKeys(unittest.TestCase):

    def test_hdkey_testnet_random(self):
        self.k = HDKey(network='testnet', witness_type='legacy')

        self.assertEqual('tprv', self.k.wif(is_private=True)[:4])
        self.assertEqual('tpub', self.k.wif_public()[:4])
        self.assertIn(self.k.address()[:1], ['m', 'n'])

    def test_hdkey_testnet_import(self):
        self.k = HDKey('tprv8ZgxMBicQKsPf2S18qpSypHPZBK7mdiwvXHPh5TSjGjm2pLacP4tEqVjLVyagTLLgSZK4YyBNb4eytBykE755Kc'
                       'L9YXAqPtfERNRfwRt54M')

        self.assertEqual('cPSokRrLueavzAmVBmAXwgALkumRNMN9pErvRLAXvx58NBJAkEYJ', self.k.wif_key())
        self.assertEqual('tpubD6NzVbkrYhZ4YVTo2VV3PDwW8Cq3vxurVptAybVk9YY9sJbMEmtURL7bWgKxXSWSahXu6HbHkdpjBGzwYYkJm'
                         'u2VmoeHuiTmzHZpJo8Cdpb', self.k.wif_public())
        self.assertEqual('n4c8TKkqUmj3b8VJrTioiZuciyaCDRd6iE', self.k.address())

    def test_hdkey_uncompressed_key_conversion(self):
        key = Key('5JGSWMSfKiXVDvXzUeod8HeSsGRpHWQgrETithYjZKcxWNpexVK')
        hdkey = HDKey(key)
        hdkey_uncompressed = HDKey(hdkey.wif(is_private=True), compressed=False)
        hdkey_compressed = HDKey(hdkey.wif(is_private=True))

        self.assertFalse(key.compressed)
        self.assertFalse(hdkey.compressed)
        self.assertEqual(hdkey_uncompressed.private_hex, hdkey_compressed.private_hex)
        self.assertEqual(hdkey_uncompressed.wif(), hdkey.wif())
        self.assertEqual(hdkey_compressed.wif_key(), 'KyD9aZEG9cHZa3Hnh3rnTAUHAs6XhroYtJQwuBy4qfBhzHGEApgv')

    def test_hdkey_wif_prefixes(self):
        for network in list(NETWORK_DEFINITIONS.keys()):
            k = HDKey(network=network)
            for witness_type in ['legacy', 'p2sh-segwit', 'segwit']:
                for multisig in [False, True]:
                    if (network[:4] == 'doge') and witness_type != 'legacy':
                        break
                    kwif = k.wif_private(witness_type=witness_type, multisig=multisig)
                    hdkey = wif_prefix_search(kwif, witness_type=witness_type, multisig=multisig, network=network)
                    pwif = k.wif_public(witness_type=witness_type, multisig=multisig)
                    hdkey_pub = wif_prefix_search(pwif, witness_type=witness_type, multisig=multisig, network=network)
                    self.assertTrue(kwif[:4] == hdkey[0]['prefix_str'])
                    self.assertTrue(pwif[:4] == hdkey_pub[0]['prefix_str'])

    def test_hdkey_info(self):
        k = HDKey()
        self.assertIsNone(k.info())

    def test_hdkey_network_change(self):
        pk = '688e4b153100f6d4526a00a3fffb47d971a32a54950ec00fab8c22fa8480edfe'
        k = HDKey(pk, witness_type='legacy')
        k.network_change('litecoin')
        self.assertEqual(k.address(), 'LPsPTgctprGZ6FEc7QFAugr6qg8XV3X4tg')


class TestBip38(unittest.TestCase):

    def setUp(self):
        workdir = os.path.dirname(__file__)
        with open('%s/%s' % (workdir, 'bip38_protected_key_tests.json'), 'r') as f:
            self.vectors = json.load(f)

    def test_encrypt_private_key(self):
        if not USING_MODULE_SCRYPT:
            return
        for v in self.vectors["valid"]:
            k = Key(v['wif'])
            # print("Check %s + %s = %s " % (v['wif'], v['passphrase'], v['bip38']))
            self.assertEqual(str(v['bip38']), k.encrypt(str(v['passphrase'])))

    def test_decrypt_bip38_key(self):
        if not USING_MODULE_SCRYPT:
            return
        for v in self.vectors["valid"]:
            k = Key(v['bip38'], password=str(v['passphrase']))
            # print("Check %s - %s = %s " % (v['bip38'], v['passphrase'], v['wif']))
            self.assertEqual(str(v['wif']), k.wif())

    def test_bip38_invalid_keys(self):
        if not USING_MODULE_SCRYPT:
            return
        for v in self.vectors["invalid"]["verify"]:
            # print("Checking invalid key %s" % v['base58'])
            self.assertRaisesRegex(Exception, "", Key, str(v['base58']))

    def test_bip38_other_networks(self):
        if not USING_MODULE_SCRYPT:
            return
        networks = ['testnet', 'litecoin', 'dogecoin']
        for network in networks:
            k = Key(network=network)
            enc_key = k.encrypt('password')
            k2 = Key(enc_key, password='password', network=network)
            self.assertEqual(k.wif(), k2.wif())

    def test_bip38_hdkey_method(self):
        pkwif = '5HtasZ6ofTHP6HCwTqTkLDuLQisYPah7aUnSKfC7h4hMUVw2gi5'
        bip38_wif = '6PRNFFkZc2NZ6dJqFfhRoFNMR9Lnyj7dYGrzdgXXVMXcxoKTePPX1dWByq'
        k = HDKey(pkwif, witness_type='legacy')
        self.assertEqual(k.encrypt('Satoshi'), bip38_wif)

    def test_bip38_intermediate_password(self):
        password1 = 'passphraseb7ruSN4At4Rb8hPTNcAVezfsjonvUs4Qo3xSp1fBFsFPvVGSbpP2WTJMhw3mVZ'
        intpwd1 = bip38_intermediate_password(passphrase="TestingOneTwoThree", lot=199999, sequence=1,
                                    owner_salt="75ed1cdeb254cb38")
        self.assertEqual(password1, intpwd1)
        self.assertEqual(bip38_intermediate_password(passphrase="TestingOneTwoThree")[:10], 'passphrase')



class TestKeysBulk(unittest.TestCase):
    """
    Test Child Key Derivation

    Use the 2 different methods to derive child keys. One through derivation from public parent,
    and one thought private parent. They should be the same.
    """

    def setUp(self):
        self.K = HDKey('xpub6ASuArnXKPbfEVRpCesNx4P939HDXENHkksgxsVG1yNp9958A33qYoPiTN9QrJmWFa2jNLdK84bWmyqTSPGtApP8P'
                       '7nHUYwxHPhqmzUyeFG')
        self.k = HDKey('xprv9wTYmMFdV23N21MM6dLNavSQV7Sj7meSPXx6AV5eTdqqGLjycVjb115Ec5LgRAXscPZgy5G4jQ9csyyZLN3PZLxoM'
                       '1h3BoPuEJzsgeypdKj')

    def test_hdkey_derive_from_public_and_private_index(self):
        global BULKTESTCOUNT
        if not BULKTESTCOUNT:
            self.skipTest("Skip bulktesting. Bulktestcount == 0")
        for i in range(BULKTESTCOUNT):
            pub_with_pubparent = self.K.child_public(i).address()
            pub_with_privparent = self.k.child_private(i).address()
            # if pub_with_privparent != pub_with_pubparent:
            #     print("Error index %4d: pub-child %s, priv-child %s" % (i, pub_with_privparent, pub_with_pubparent))
            self.assertEqual(pub_with_pubparent, pub_with_privparent)

    def test_hdkey_derive_from_public_and_private_random(self):
        global BULKTESTCOUNT
        if not BULKTESTCOUNT:
            self.skipTest("Skip bulktesting. Bulktestcount == 0")
        for i in range(BULKTESTCOUNT):
            k = HDKey()
            pubk = HDKey(k.wif_public())
            pub_with_pubparent = pubk.child_public().address()
            pub_with_privparent = k.child_private().address()
            # if pub_with_privparent != pub_with_pubparent:
            #     print("Error random key: %4d: pub-child %s, priv-child %s" %
            #           (i, pub_with_privparent, pub_with_pubparent))
            self.assertEqual(pub_with_pubparent, pub_with_privparent)


class TestKeysAddress(unittest.TestCase):
    """
    Tests for Address class. Address format, conversion and representation

    """

    def test_keys_address_import_conversion(self):
        address_legacy = '3LPrWmWj1pYPEs8dGsPtWfmg2E9LhL5BHj'
        address = 'MSbzpevgxwPp3NQXNkPELK25Lvjng7DcBk'
        ac = Address.parse(address_legacy, network_overrides={"prefix_address_p2sh": "32"})
        self.assertEqual(ac.address, address)

    def test_keys_address_encodings(self):
        pk = '7cc7ed043b4240945e744387f8943151de86843025682bf40fa94ef086eeb686'
        a = Address(pk, network='testnet')
        self.assertEqual(a.address, 'mmAXD1HJtV9pdffPvBJkuT4qQrbFMwb4pR')
        self.assertEqual(a.with_prefix(b'\x88'), 'wpcbpijWdzjj5W9ZXfdj2asW9U2q7gYCmw')
        a = Address(pk, script_type='p2sh', network='testnet')
        self.assertEqual(a.address, '2MxtnuEcoEpYJ9WWkzqcr87ChujVRk1DFsZ')
        a = Address(pk, encoding='bech32', network='testnet')
        self.assertEqual(a.address, 'tb1q8hehumvm039nxnwwtqdjr7qmm46sfxrdw7vc3g')

    def test_keys_address_deserialize_exceptions(self):
        self.assertRaisesRegex(BKeyError, "Invalid address 17N9VQbP89ThunSq7Yo2VooXCFTW1Lp8bb, checksum incorrect",
                                deserialize_address, '17N9VQbP89ThunSq7Yo2VooXCFTW1Lp8bb', encoding='base58')
        self.assertRaisesRegex(EncodingError,
                                "Address 17N9VQbP89ThunSq7Yo2VooXCFTW1Lp8bd is not in specified encoding bs",
                                deserialize_address, '17N9VQbP89ThunSq7Yo2VooXCFTW1Lp8bd', encoding='bs')
        self.assertRaisesRegex(EncodingError,
                                "Invalid address 17N9VQbP89ThunSq7Yo2VooXCFTW1Lp8bb: "
                                "Invalid bech32 character in bech string",
                                deserialize_address, '17N9VQbP89ThunSq7Yo2VooXCFTW1Lp8bb', encoding='bech32')
        self.assertRaisesRegex(EncodingError,
                                "Address bc1qk077yl8zf6yty25rgrys8h40j8adun267y3m44 is not in specified "
                                "encoding base58",
                                deserialize_address, 'bc1qk077yl8zf6yty25rgrys8h40j8adun267y3m44', encoding='base58')

    def test_keys_address_deserialize_litecoin(self):
        address = '3N59KFZBzpnq4EoXo2cDn2GKjX1dfkv1nB'
        addr_dict = deserialize_address(address, network='litecoin_legacy')
        self.assertEqual(addr_dict['network'], 'litecoin_legacy')

    def test_keys_address_litecoin_import(self):
        address = 'LUPKYv9Z7AvQgxuVkDdqQrBDswsQJMxsN8'
        a = Address.parse(address)
        self.assertEqual(a.hashed_data, '647ea562d9e72daca10fa476297f10576f284ba4')
        self.assertEqual(a.network.name, 'litecoin')
        self.assertEqual(a.address_orig, 'LUPKYv9Z7AvQgxuVkDdqQrBDswsQJMxsN8')

    def test_keys_address_deserialize_bech32(self):
        address = 'bc1qk077yl8zf6yty25rgrys8h40j8adun267y3m44'
        addr_dict = deserialize_address(address)
        self.assertEqual(addr_dict['public_key_hash'], 'b3fde27ce24e88b22a8340c903deaf91fade4d5a')
        self.assertEqual(addr_dict['encoding'], 'bech32')
        self.assertEqual(addr_dict['script_type'], 'p2wpkh')

    def test_key_address_p2sh_p2wpkh(self):
        pk = 'd80229e1b5eae5b4f9e11698d73f5468e45631e6d256e500ceb51f4f49d99e78'
        addr = Address(HDKey(pk).public_byte, script_type='p2sh_p2wpkh')
        self.assertEqual(addr.redeemscript, b"\x00\x14\x1e\xf4h\x07'\x1bM4RJ\xb9b\x11\xb9X\x81h\xdei:")
        self.assertEqual(addr.address, '3Disr2CmERuYuuMkkfGrjRUHqDENQvtNep')

    def test_keys_address_deserialize_bech32_p2wsh(self):
        address = 'bc1qcuk5gxz4v962tne5mld4ztjakktmlupqd7jxn5k57774fuyzzplszs4ppd'
        addr_dict = deserialize_address(address)
        self.assertEqual(addr_dict['public_key_hash'],
                         'c72d4418556174a5cf34dfdb512e5db597bff0206fa469d2d4f7bd54f082107f')
        self.assertEqual(addr_dict['encoding'], 'bech32')
        self.assertEqual(addr_dict['script_type'], 'p2wsh')

    def test_keys_address_conversion(self):
        self.assertEqual(addr_convert('1GMDUKLom6bJuY37RuFNc6PHv1rv2Hziuo', prefix='bc', to_encoding='bech32'),
                         'bc1q4pwfmstmw8q80nxtxud2h42lev9xzcjqwqyq7t')
        self.assertEqual(addr_convert('1GMDUKLom6bJuY37RuFNc6PHv1rv2Hziuo', prefix=b'\x05'),
                         '3H3EPrqFJzugzhjYYzuy2ikE4Y9dWPJjnQ')
        self.assertEqual(addr_convert('bc1q4pwfmstmw8q80nxtxud2h42lev9xzcjqwqyq7t', prefix=b'\x00',
                                      to_encoding='base58'), '1GMDUKLom6bJuY37RuFNc6PHv1rv2Hziuo')
        self.assertEqual(addr_convert('bc1q4pwfmstmw8q80nxtxud2h42lev9xzcjqwqyq7t', prefix='tb'),
                         'tb1q4pwfmstmw8q80nxtxud2h42lev9xzcjqyxln9c')

    def test_keys_address_import_ambigue_bech32(self):
        # Import bech32 address with only base58 characters
        pk = '73c32f225a98ac084565429d5a15148dad5d9f6ef7cc7a5d901c9dfd6bb6027a'
        addr = Address(HDKey(pk).public_hex, witness_type='segwit')
        self.assertEqual(deserialize_address(addr.address, encoding='bech32')['encoding'], 'bech32')

    def test_keys_hdkey_segwit(self):
        k1 = HDKey('L1TZxZ9RgwFKiGPm6P7J9REQFKG9ymwLSsTwQSwxzLyDJs3CcRkF', witness_type='segwit')
        self.assertEqual(k1.address(), 'bc1qmk9myu4zf590ae2mfq3m63rlfhd5scatl4ckmw')
        self.assertEqual(k1.address_obj.data, '024429dd84f7c12c83f1920d60c7edb60c61d03fa5b8a8b526f4608ae9af89d9f3')
        phrase = 'scan display embark segment deputy lesson vanish second wonder erase crumble swing'
        k2 = HDKey.from_passphrase(phrase, witness_type='segwit', multisig=True)
        self.assertEqual(k2.address(), 'bc1qvj6c7n0hpl9t5r80zya4uukf0zens8ulxgwc0avnxsengtr5juss4pqeqy')

    def test_keys_address_p2tr(self):
        public_hash = b'\xa3|9\x03\xc8\xd0\xdbe\x12\xe2\xb4\x0b\r\xff\xa0^Z:\xb76\x03\xce\x8c\x9cKwq\xe5A#(\xf9'
        address = 'bc1p5d7rjq7g6rdk2yhzks9smlaqtedr4dekq08ge8ztwac72sfr9rusxg3297'
        self.assertEqual(Address(hashed_data=public_hash, script_type='p2tr', encoding='bech32').address, address)

    def test_keys_address_p2tr_bcrt(self):
        # Compared with taproot-workshop p2tr address generation
        hashed_data = '07bd8d4b39db0ee37e17a5e814b41a8aa33ef3a72742bcc65c716e4ce0f1d8cf'
        addr = Address(hashed_data=hashed_data, script_type='p2tr', prefix='bcrt',
                       encoding='bech32').address
        self.assertEqual(addr, 'bcrt1pq77c6jeemv8wxlsh5h5pfdq6323naua8yapte3juw9hyec83mr8sw2eggg')


class TestKeysSignatures(unittest.TestCase):

    def test_signatures(self):
        sig_tests = [
            # txid, key_hex, k, signature, DER encoded sign.
            ('0d12fdc4aac9eaaab9730999e0ce84c3bd5bb38dfd1f4c90c613ee177987429c',
             'b2da575054fb5daba0efde613b0b8e37159b8110e4be50f73cbe6479f6038f5b', 1002,
             '70b55404702ffa86ecfa4e88e0f354004a0965a5eea5fbbd297436001ae920df5da0917d7bd645c2a09671894375e3d353313'
             '8e8de09bc89cb251cbfae4cc523',
             '3044022070b55404702ffa86ecfa4e88e0f354004a0965a5eea5fbbd297436001ae920df02205da0917d7bd645c2a09671894'
             '375e3d3533138e8de09bc89cb251cbfae4cc523'),
            (b'\r\x12\xfd\xc4\xaa\xc9\xea\xaa\xb9s\t\x99\xe0\xce\x84\xc3\xbd[\xb3\x8d\xfd\x1fL\x90\xc6\x13\xee\x17y'
             b'\x87B\x9c',
             'b2da575054fb5daba0efde613b0b8e37159b8110e4be50f73cbe6479f6038f5b', 1002,
             '70b55404702ffa86ecfa4e88e0f354004a0965a5eea5fbbd297436001ae920df5da0917d7bd645c2a09671894375e3d353313'
             '8e8de09bc89cb251cbfae4cc523',
             '3044022070b55404702ffa86ecfa4e88e0f354004a0965a5eea5fbbd297436001ae920df02205da0917d7bd645c2a09671894'
             '375e3d3533138e8de09bc89cb251cbfae4cc523'),
            ('01000000978ee762c58d54f55f604c666218620cc3e665180f45098bb329d2a3d873cb733bb13029ce7b1f559ef5e747fcac4'
             '39f1455a2ec7c5f09b72290795e70665044babdf37f9e78ce9886cf8814d6c2fa590ade790dc7177da742867b3c5b35a81d00'
             '0000001976a91478fa2e39b03d5e98027665c3a69371c01ee031ee88aca086010000000000ffffffff98c930a52608751d9dd'
             '31d63c3ce09deb473e8de5c0a6ed2e3273dc6747d7bc60000000001000000',
             'b2da575054fb5daba0efde613b0b8e37159b8110e4be50f73cbe6479f6038f5b', 1002,
             '70b55404702ffa86ecfa4e88e0f354004a0965a5eea5fbbd297436001ae920df5da0917d7bd645c2a09671894375e3d353313'
             '8e8de09bc89cb251cbfae4cc523',
             '3044022070b55404702ffa86ecfa4e88e0f354004a0965a5eea5fbbd297436001ae920df02205da0917d7bd645c2a09671894'
             '375e3d3533138e8de09bc89cb251cbfae4cc523'),
            ('e63be0b7ef061a60dd03fab16c19c496a0f4905639413d41a8fd3a705f2e486b',
             'fd4b7465dadd8e8fe2dd8b8fa505c619e2959d5a6438daf7716a47e4617524a2', 1234567890,
             '2b698a0f0a4041b77e63488ad48c23e8e8838dd1fb7520408b121697b782ef226875b0fec3497d7cd812912003d5a44ed2965'
             '0d339299081debf75c29dc4dbc6',
             '304402202b698a0f0a4041b77e63488ad48c23e8e8838dd1fb7520408b121697b782ef2202206875b0fec3497d7cd81291200'
             '3d5a44ed29650d339299081debf75c29dc4dbc6'),
            ('c77545c8084b6178366d4e9a06cf99a28d7b5ff94ba8bd76bbbce66ba8cdef70',
             HDKey('xprv9s21ZrQH143K2YEun3sBzwSaFLn6bnBa6nkodJrDfZSty6L7Ba9JR5tMdhc7viB9dPu6LpQ9UqrsDsrJ8GNLQHf4SKA'
                   'zGrXL6Pp5kjojqzi', network='bitcoin'),
             92517795607469467391485978923218300650097355078673652603133403767271895603938,
             '40aa86a597ecd19aa60c1f18390543cc5c38049a18a8515aed095a4b15e1d8ea2226efba29871477ab925e75356fda036f06d'
             '293d02fc9b0f9d49e09d8149e9d',
             '3044022040aa86a597ecd19aa60c1f18390543cc5c38049a18a8515aed095a4b15e1d8ea02202226efba29871477ab925e753'
             '56fda036f06d293d02fc9b0f9d49e09d8149e9d')
        ]
        sig_method1 = sign(sig_tests[0][0], sig_tests[0][1], k=sig_tests[0][2])
        self.assertEqual(sig_method1.hex(), sig_tests[0][3])
        self.assertEqual(sig_method1.as_der_encoded(include_hash_type=False).hex(), sig_tests[0][4])
        count = 0
        for case in sig_tests:
            sig = Signature.create(case[0], case[1], k=case[2])
            self.assertEqual(sig.hex(), case[3], msg="Error in #%d: %s != %s" % (count, sig.hex(), case[3]))
            self.assertEqual(sig.as_der_encoded(include_hash_type=False).hex(), case[4])
            self.assertTrue(sig.verify())
            count += 1

    def test_signatures_rfc6979(self):
        if not USE_FASTECDSA:
            # This test are only useful when fastecdsa library is used
            return True

        # source: https://bitcointalk.org/index.php?topic=285142.40
        # Test Vectors for RFC 6979 ECDSA, secp256k1, SHA-256
        # (private key, message, expected k, expected signature)
        test_vectors = [
            (0x1, "Satoshi Nakamoto", 0x8F8A276C19F4149656B280621E358CCE24F5F52542772691EE69063B74F15D15,
             "934b1ea10a4b3c1757e2b0c017d0b6143ce3c9a7e6a4a49860d7a6ab210ee3d82442ce9d2b916064108014783e923ec36b4974"
             "3e2ffa1c4496f01a512aafd9e5"),
            (0x1, "All those moments will be lost in time, like tears in rain. Time to die...",
             0x38AA22D72376B4DBC472E06C3BA403EE0A394DA63FC58D88686C611ABA98D6B3,
             "8600dbd41e348fe5c9465ab92d23e3db8b98b873beecd930736488696438cb6b547fe64427496db33bf66019dacbf0039c04199"
             "abb0122918601db38a72cfc21"),
            (0xFFFFFFFFFFFFFFFFFFFFFFFFFFFFFFFEBAAEDCE6AF48A03BBFD25E8CD0364140, "Satoshi Nakamoto",
             0x33A19B60E25FB6F4435AF53A3D42D493644827367E6453928554F43E49AA6F90,
             "fd567d121db66e382991534ada77a6bd3106f0a1098c231e47993447cd6af2d06b39cd0eb1bc8603e159ef5c20a5c8ad685a45b"
             "06ce9bebed3f153d10d93bed5"),
            (0xf8b8af8ce3c7cca5e300d33939540c10d45ce001b8f252bfbc57ba0342904181, "Alan Turing",
             0x525A82B70E67874398067543FD84C83D30C175FDC45FDEEE082FE13B1D7CFDF1,
             "7063ae83e7f62bbb171798131b4a0564b956930092b33b07b395615d9ec7e15c58dfcc1e00a35e1572f366ffe34ba0fc47db1e7"
             "189759b9fb233c5b05ab388ea"),
            (0xe91671c46231f833a6406ccbea0e3e392c76c167bac1cb013f6f1013980455c2,
             "There is a computer disease that anybody who works with computers knows about. It's a very serious "
             "disease and it interferes completely with the work. The trouble with computers is that you 'play' with "
             "them!",
             0x1F4B84C23A86A221D233F2521BE018D9318639D5B8BBD6374A8A59232D16AD3D,
             "b552edd27580141f3b2a5463048cb7cd3e047b97c9f98076c32dbdf85a68718b279fa72dd19bfae05577e06c7c0c1900c371fc"
             "d5893f7e1d56a37d30174671f6"),
            (0x69ec59eaa1f4f2e36b639716b7c30ca86d9a5375c7b38d8918bd9c0ebc80ba64,
             "Computer science is no more about computers than astronomy is about telescopes.", None,
             "7186363571d65e084e7f02b0b77c3ec44fb1b257dee26274c38c928986fea45d0de0b38e06807e46bda1f1e293f4f6323e854c"
             "86d58abdd00c46c16441085df6"),
            (0x0000000000000000000000000000000000000000000000000000000000000001,
             "Everything should be made as simple as possible, but not simpler.", None,
             "33a69cd2065432a30f3d1ce4eb0d59b8ab58c74f27c41a7fdb5696ad4e6108c96f807982866f785d3f6418d24163ddae117b7d"
             "b4d5fdf0071de069fa54342262"),
            (0xfffffffffffffffffffffffffffffffebaaedce6af48a03bbfd25e8cd0364140,
             "Equations are more important to me, because politics is for the present, but an equation is something "
             "for eternity.", None,
             "54c4a33c6423d689378f160a7ff8b61330444abb58fb470f96ea16d99d4a2fed07082304410efa6b2943111b6a4e0aaa7b7db5"
             "5a07e9861d1fb3cb1f421044a5"),
            (0xfffffffffffffffffffffffffffffffebaaedce6af48a03bbfd25e8cd0364140,
             "Not only is the Universe stranger than we think, it is stranger than we can think.", None,
             "ff466a9f1b7b273e2f4c3ffe032eb2e814121ed18ef84665d0f515360dab3dd06fc95f5132e5ecfdc8e5e6e616cc77151455d"
             "46ed48f5589b7db7771a332b283"),
            (0x0000000000000000000000000000000000000000000000000000000000000001,
             "How wonderful that we have met with a paradox. Now we have some hope of making progress.", None,
             "c0dafec8251f1d5010289d210232220b03202cba34ec11fec58b3e93a85b91d375afdc06b7d6322a590955bf264e7aaa15584"
             "7f614d80078a90292fe205064d3"),
            (0x00000000000000000000000000007246174ab1e92e9149c6e446fe194d072637,
             "...if you aren't, at any given time, scandalized by code you wrote five or even three years ago, you're "
             "not learning anywhere near enough", None,
             "fbfe5076a15860ba8ed00e75e9bd22e05d230f02a936b653eb55b61c99dda4870e68880ebb0050fe4312b1b1eb0899e1b82da89"
             "baa5b895f612619edf34cbd37"),
            (0x000000000000000000000000000000000000000000056916d0f9b31dc9b637f3,
             "The question of whether computers can think is like the question of whether submarines can swim.", None,
             "cde1302d83f8dd835d89aef803c74a119f561fbaef3eb9129e45f30de86abbf906ce643f5049ee1f27890467b77a6a8e11ec46"
             "61cc38cd8badf90115fbd03cef")
        ]

        for vector in test_vectors:
            msg = to_bytes(vector[1])
            x = int(vector[0])
            rfc6979 = RFC6979(msg, x, secp256k1_n, hashlib.sha256)
            k = rfc6979.gen_nonce()
            expected = vector[2]
            if expected is not None:
                self.assertEqual(k, expected)
            msg_hash = hashlib.sha256(to_bytes(vector[1])).digest()
            sig = sign(msg_hash, x, k=k)
            self.assertEqual(sig.hex(), vector[3])

    def test_signatures_from_r_and_s(self):
        r = 0x657912a72d3ac8169fe8eaecd5ab401c94fc9981717e3e6dd4971889f785790c
        s = 0x00ed3bf3456eb76677fd899c8ccd1cc6d1ebc631b94c42f7c4578f28590d651c6e
        expected_der = '30450220657912a72d3ac8169fe8eaecd5ab401c94fc9981717e3e6dd4971889f785790c022100ed3bf345' \
                       '6eb76677fd899c8ccd1cc6d1ebc631b94c42f7c4578f28590d651c6e01'
        expected_sig_bytes = b'ey\x12\xa7-:\xc8\x16\x9f\xe8\xea\xec\xd5\xab@\x1c\x94\xfc\x99\x81q~>m\xd4\x97\x18' \
                             b'\x89\xf7\x85y\x0c\xed;\xf3En\xb7fw\xfd\x89\x9c\x8c\xcd\x1c\xc6\xd1\xeb\xc61\xb9LB' \
                             b'\xf7\xc4W\x8f(Y\re\x1cn'
        expected_sig_hex = '657912a72d3ac8169fe8eaecd5ab401c94fc9981717e3e6dd4971889f785790ced3bf3456eb76677fd899' \
                           'c8ccd1cc6d1ebc631b94c42f7c4578f28590d651c6e'

        sig = Signature(r, s)
        self.assertEqual(sig.as_der_encoded().hex(), expected_der)
        self.assertEqual(sig.bytes(), expected_sig_bytes)
        self.assertEqual(sig.hex(), expected_sig_hex)

    def test_signatures_rs_out_of_curve(self):
        outofcurveint = 115792089237316195423570985008687907852837564279074904382605163141518161494339
        self.assertRaisesRegex(BKeyError, "r is not a positive integer smaller than the curve order",
                                Signature, outofcurveint, 10)
        self.assertRaisesRegex(BKeyError, "r is not a positive integer smaller than the curve order",
                                Signature, 0, 10)
        self.assertRaisesRegex(BKeyError, "s is not a positive integer smaller than the curve order",
                                Signature, 11, outofcurveint)

    def test_signatures_dunder(self):
        sig1 = Signature.parse_hex('3045022100c949a465a057f3ca7d20e80511e93d0be21e3efbeb8720ca3e0adfbce6883d0a022070b'
                                   '2c6bee101a4ffcb854bae34dbd1f35c31140a46559148a1fa883eedede03401')
        sig2 = Signature.parse_hex('3045022100b5ce13dc408c65208cf475b44b2012845d4d3fb7a2cacfa35f6b5143761f976f02207d8'
                                   '581d6004779c7f168e90496d544407d5f0e2eecd44c50fcef1006a86731ec01')
        self.assertEqual(len(sig1), 72)
        self.assertEqual(sig1 + sig2, sig1.as_der_encoded() + sig2.as_der_encoded())
        self.assertEqual(sig1 + sig2, b'0E\x02!\x00\xc9I\xa4e\xa0W\xf3\xca} \xe8\x05\x11\xe9=\x0b\xe2\x1e>'
                                      b'\xfb\xeb\x87 \xca>\n\xdf\xbc\xe6\x88=\n\x02 p\xb2\xc6\xbe\xe1'
                                      b'\x01\xa4\xff\xcb\x85K\xae4\xdb\xd1\xf3\\1\x14\nFU\x91H\xa1\xfa\x88>\xed'
                                      b'\xed\xe04\x010E\x02!\x00\xb5\xce\x13\xdc@\x8ce \x8c\xf4u\xb4K \x12\x84]M?'
                                      b'\xb7\xa2\xca\xcf\xa3_kQCv\x1f\x97o\x02 }\x85\x81\xd6\x00Gy\xc7\xf1'
                                      b'h\xe9\x04\x96\xd5D@}_\x0e.\xec\xd4LP\xfc\xef\x10\x06\xa8g1\xec\x01')
        self.assertEqual(str(sig1), '3045022100c949a465a057f3ca7d20e80511e93d0be21e3efbeb8720ca3e0adfbce6883d0a0220'
                                    '70b2c6bee101a4ffcb854bae34dbd1f35c31140a46559148a1fa883eedede03401')
        self.assertEqual(bytes(sig1), b'0E\x02!\x00\xc9I\xa4e\xa0W\xf3\xca} \xe8\x05\x11\xe9=\x0b\xe2\x1e>'
                                      b'\xfb\xeb\x87 \xca>\n\xdf\xbc\xe6\x88=\n\x02 p\xb2\xc6\xbe\xe1'
                                      b'\x01\xa4\xff\xcb\x85K\xae4\xdb\xd1\xf3\\1\x14\nFU\x91H\xa1\xfa\x88>\xed'
                                      b'\xed\xe04\x01')


class TestKeysTaproot(unittest.TestCase):

    def test_keys_taproot_addresses(self):
        # Test taproot addresses
        addresses = ['bc1p8denc9m4sqe9hluasrvxkkdqgkydrk5ctxre5nkk4qwdvefn0sdsc6eqxe',
                     'tb1p0fqgfy3awa5kn3kkfgceqv795kljfyrhtw0ps38xv06uwxjnraaqlnee59']

        for address in addresses:
            addr_dict = deserialize_address(address)
            address_encode = pubkeyhash_to_addr_bech32(addr_dict['public_key_hash_bytes'], addr_dict['prefix'],
                                                       addr_dict['witver'])
            self.assertEqual(address, address_encode)
            self.assertEqual(addr_dict['script_type'], 'p2tr')

        # Test address with other witver value
        address_fantasy = deserialize_address('lc108denc9m4sqe9hluasrvxkkdqgkydrk5ctxre5nkk4qwdvefn0sdsggm3lr')
        self.assertEqual(address_fantasy['witver'], 15)
        self.assertEqual(address_fantasy['public_key_hash'],
                         '3b733c177580325bff9d80d86b59a04588d1da9859879a4ed6a81cd665337c1b')

        # Test pubkeyhash_to_addr_bech32 with only witver or checksum_xor
        address = 'bc1p05k5gxz4v962tne5z8d4ztjakktmzypqd7jxn5k57774fuyzzplshuxrmd'
        pubkeyhash = '7d2d4418556174a5cf3411db512e5db597b110206fa469d2d4f7bd54f082107f'
        p2tr_address = pubkeyhash_to_addr_bech32(pubkeyhash, 'bc', checksum_xor=BECH32M_CONST)
        p2tr_address2 = pubkeyhash_to_addr_bech32(pubkeyhash, 'bc', witver=1)
        self.assertEqual(p2tr_address, address)
        self.assertEqual(p2tr_address2, address)
        addr_dict = deserialize_address(p2tr_address2)
        self.assertEqual(addr_dict['public_key_hash'], pubkeyhash)
        self.assertEqual(addr_dict['script_type'], 'p2tr')


if __name__ == '__main__':
    unittest.main()<|MERGE_RESOLUTION|>--- conflicted
+++ resolved
@@ -32,7 +32,6 @@
 class TestKeyClasses(unittest.TestCase):
 
     def test_keys_classes_dunder_methods(self):
-<<<<<<< HEAD
         pk = 'xprv9s21ZrQH143K4EDmQNMBqXwUTcrRoUctKkTegGsaBcMLnR1fJkMjVSRwVswjHzJspfWCUwzge1F521cY4wfWD54tzXVUqeo' \
              'TFkZo17HiK2y'
         k = HDKey(pk)
@@ -44,12 +43,8 @@
         pubk2 = HDKey(k.wif_public())
         self.assertEqual(str(pubk2), '03dc86716b2be27a0575558bac73279290ac22c3ea0240e42a2152d584f2b4006b')
         self.assertTrue(k.public() == pubk2)
-        self.assertEqual(k + k2, b'\x03\xdc\x86qk+\xe2z\x05uU\x8b\xacs\'\x92\x90\xac"\xc3\xea\x02@\xe4*!R\xd5'
-                                 b'\x84\xf2\xb4\x00k\x03\xdc\x86qk+\xe2z\x05uU\x8b\xacs\'\x92\x90\xac"'
-                                 b'\xc3\xea\x02@\xe4*!R\xd5\x84\xf2\xb4\x00k')
-        self.assertEqual(k + k2, k.public_byte + k2.public_byte)
         self.assertEqual(hash(k), hash(k))
-=======
+
         secret_a = 91016841482436413813855602003356453732719866824300837492458390942862039054048
         secret_b = 78671675202523181504169507283123166972338313435344626818080535590471773062636
         secret_a_add_b = 53896427447643399894454124277791712852220615980570559927933763391815650622347
@@ -98,7 +93,6 @@
         self.assertEqual(k.address(), pub_k.address())
         self.assertEqual((-k).address(), pub_k.inverse().address())
         self.assertEqual((-k).address(), k.inverse().address())
->>>>>>> d69a2b49
 
     def test_dict_and_json_outputs(self):
         k = HDKey()
