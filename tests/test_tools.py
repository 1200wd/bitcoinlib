# -*- coding: utf-8 -*-
#
#    BitcoinLib - Python Cryptocurrency Library
#    Unit Tests for Bitcoinlib Tools
#    © 2018 May - 1200 Web Development <http://1200wd.com/>
#

import os
import sys
import unittest
from subprocess import Popen, PIPE

import mysql.connector
import psycopg2
from parameterized import parameterized_class
from psycopg2 import sql
from psycopg2.extensions import ISOLATION_LEVEL_AUTOCOMMIT

from bitcoinlib.db import BCL_DATABASE_DIR
from bitcoinlib.encoding import normalize_string

SQLITE_DATABASE_FILE = os.path.join(BCL_DATABASE_DIR, 'bitcoinlib.unittest.sqlite')
DATABASE_NAME = 'bitcoinlib_unittest'


def init_sqlite(_):
    if os.path.isfile(SQLITE_DATABASE_FILE):
        os.remove(SQLITE_DATABASE_FILE)


def init_postgresql(_):
    con = psycopg2.connect(user='postgres', host='localhost', password='postgres')
    con.set_isolation_level(ISOLATION_LEVEL_AUTOCOMMIT)
    cur = con.cursor()
    cur.execute(sql.SQL("DROP DATABASE IF EXISTS {}").format(
        sql.Identifier(DATABASE_NAME))
    )
    cur.execute(sql.SQL("CREATE DATABASE {}").format(
        sql.Identifier(DATABASE_NAME))
    )
    cur.close()
    con.close()


def init_mysql(_):
    con = mysql.connector.connect(user='root', host='localhost')
    cur = con.cursor()
    cur.execute("DROP DATABASE IF EXISTS {}".format(DATABASE_NAME))
    cur.execute("CREATE DATABASE {}".format(DATABASE_NAME))
    con.commit()
    cur.close()
    con.close()


@parameterized_class(('DATABASE_URI', 'init_fn'), (
        ('mysql://root@localhost:3306/' + DATABASE_NAME, init_mysql),
        ('postgresql://postgres:postgres@localhost:5432/' + DATABASE_NAME, init_postgresql),
        ('sqlite:///' + SQLITE_DATABASE_FILE, init_sqlite),
))
class TestToolsCommandLineWallet(unittest.TestCase):

    def setUp(self):
        self.init_fn()
        self.python_executable = sys.executable
        self.clw_executable = os.path.normpath(os.path.join(os.path.dirname(os.path.abspath(__file__)),
                                                            '../bitcoinlib/tools/cli_wallet.py'))

    def test_tools_clw_create_wallet(self):
        cmd_wlt_create = '%s %s test --passphrase "emotion camp sponsor curious bacon squeeze bean world ' \
                         'actual chicken obscure spray" -r -d %s' % \
                         (self.python_executable, self.clw_executable, self.DATABASE_URI)
        cmd_wlt_delete = "%s %s test --wallet-remove -d %s" % \
                         (self.python_executable, self.clw_executable, self.DATABASE_URI)
        output_wlt_create = "14guS7uQpEbgf1e8TDo1zTEURJW3NGPc9E"
        output_wlt_delete = "Wallet test has been removed"

        process = Popen(cmd_wlt_create, stdin=PIPE, stdout=PIPE, shell=True)
        poutput = process.communicate(input=b'y')
        self.assertIn(output_wlt_create, normalize_string(poutput[0]))
        process = Popen(cmd_wlt_delete, stdin=PIPE, stdout=PIPE, shell=True)
        poutput = process.communicate(input=b'test')
        self.assertIn(output_wlt_delete, normalize_string(poutput[0]))

    def test_tools_clw_create_multisig_wallet(self):
        key_list = [
            'tprv8ZgxMBicQKsPd1Q44tfDiZC98iYouKRC2CzjT3HGt1yYw2zuX2awTotzGAZQEAU9bi2M5MCj8iedP9MREPjUgpDEBwBgGi2C8eK'
            '5zNYeiX8',
            'tprv8ZgxMBicQKsPeUbMS6kswJc11zgVEXUnUZuGo3bF6bBrAg1ieFfUdPc9UHqbD5HcXizThrcKike1c4z6xHrz6MWGwy8L6YKVbgJ'
            'MeQHdWDp'
        ]
        cmd_wlt_create = "%s %s testms -m 2 2 %s -r -n testnet -d %s" % \
                         (self.python_executable, self.clw_executable, ' '.join(key_list), self.DATABASE_URI)
        cmd_wlt_delete = "%s %s testms --wallet-remove -d %s" % \
                         (self.python_executable, self.clw_executable, self.DATABASE_URI)
        output_wlt_create = "2NBrLTapyFqU4Wo29xG4QeEt8kn38KVWRR"
        output_wlt_delete = "Wallet testms has been removed"

        process = Popen(cmd_wlt_create, stdin=PIPE, stdout=PIPE, shell=True)
        poutput = process.communicate(input=b'y')
        self.assertIn(output_wlt_create, normalize_string(poutput[0]))
        process = Popen(cmd_wlt_delete, stdin=PIPE, stdout=PIPE, shell=True)
        poutput = process.communicate(input=b'testms')
        self.assertIn(output_wlt_delete, normalize_string(poutput[0]))

    def test_tools_clw_create_multisig_wallet_one_key(self):
        key_list = [
            'tprv8ZgxMBicQKsPd1Q44tfDiZC98iYouKRC2CzjT3HGt1yYw2zuX2awTotzGAZQEAU9bi2M5MCj8iedP9MREPjUgpDEBwBgGi2C8eK'
            '5zNYeiX8'
        ]
        cmd_wlt_create = "%s %s testms1 -m 2 2 %s -r -n testnet -d %s" % \
                         (self.python_executable, self.clw_executable, ' '.join(key_list), self.DATABASE_URI)
        cmd_wlt_delete = "%s %s testms1 --wallet-remove -d %s" % \
<<<<<<< HEAD
                         (self.python_executable, self.clw_executable, DATABASEFILE_UNITTESTS)
        output_wlt_create = "if you understood and wrote down your key: Receive address:"
=======
                         (self.python_executable, self.clw_executable, self.DATABASE_URI)
        output_wlt_create = "if you understood and wrote down your key: Receive address(es):"
>>>>>>> 7abf577e
        output_wlt_delete = "Wallet testms1 has been removed"

        process = Popen(cmd_wlt_create, stdin=PIPE, stdout=PIPE, shell=True)
        poutput = process.communicate(input=b'y\nyes')
        self.assertIn(output_wlt_create, normalize_string(poutput[0]))
        process = Popen(cmd_wlt_delete, stdin=PIPE, stdout=PIPE, shell=True)
        poutput = process.communicate(input=b'testms1')
        self.assertIn(output_wlt_delete, normalize_string(poutput[0]))

    def test_tools_clw_create_multisig_wallet_error(self):
        cmd_wlt_create = "%s %s testms2 -m 2 a -d %s" % \
                         (self.python_executable, self.clw_executable, self.DATABASE_URI)
        output_wlt_create = "Number of signatures required (second argument) must be a numeric value"
        process = Popen(cmd_wlt_create, stdin=PIPE, stdout=PIPE, shell=True)
        poutput = process.communicate(input=b'y')
        self.assertIn(output_wlt_create, normalize_string(poutput[0]))

    def test_tools_clw_transaction_with_script(self):
        cmd_wlt_create = '%s %s test2 --passphrase "emotion camp sponsor curious bacon squeeze bean world ' \
                         'actual chicken obscure spray" -r -n bitcoinlib_test -d %s' % \
                         (self.python_executable, self.clw_executable, self.DATABASE_URI)
        cmd_wlt_update = "%s %s test2 -d %s" % \
                         (self.python_executable, self.clw_executable, self.DATABASE_URI)
        cmd_wlt_transaction = "%s %s test2 -d %s -t 21HVXMEdxdgjNzgfERhPwX4okXZ8WijHkvu 50000000 -f 100000 -p" % \
                              (self.python_executable, self.clw_executable, self.DATABASE_URI)
        cmd_wlt_delete = "%s %s test2 --wallet-remove -d %s" % \
                         (self.python_executable, self.clw_executable, self.DATABASE_URI)
        output_wlt_create = "21GPfxeCbBunsVev4uS6exPhqE8brPs1ZDF"
        output_wlt_transaction = 'Transaction pushed to network'
        output_wlt_delete = "Wallet test2 has been removed"

        process = Popen(cmd_wlt_create, stdin=PIPE, stdout=PIPE, shell=True)
        poutput = process.communicate(input=b'y')
        self.assertIn(output_wlt_create, normalize_string(poutput[0]))

        process = Popen(cmd_wlt_update, stdout=PIPE, shell=True)
        process.communicate()

        process = Popen(cmd_wlt_transaction, stdout=PIPE, shell=True)
        poutput = process.communicate()
        self.assertIn(output_wlt_transaction, normalize_string(poutput[0]))

        process = Popen(cmd_wlt_delete, stdin=PIPE, stdout=PIPE, shell=True)
        poutput = process.communicate(input=b'test2')
        self.assertIn(output_wlt_delete, normalize_string(poutput[0]))

    def test_tools_clw_create_litecoin_segwit_wallet(self):
        cmd_wlt_create = '%s %s ltcsw --passphrase "lounge chief tip frog camera build trouble write end ' \
                         'sword order share" -r -d %s -y segwit -n litecoin' % \
                         (self.python_executable, self.clw_executable, self.DATABASE_URI)
        cmd_wlt_delete = "%s %s ltcsw --wallet-remove -d %s" % \
                         (self.python_executable, self.clw_executable, self.DATABASE_URI)
        output_wlt_create = "ltc1qgc7c2z56rr4lftg0fr8tgh2vknqc3yuydedu6m"
        output_wlt_delete = "Wallet ltcsw has been removed"

        process = Popen(cmd_wlt_create, stdin=PIPE, stdout=PIPE, shell=True)
        poutput = process.communicate(input=b'y')
        self.assertIn(output_wlt_create, normalize_string(poutput[0]))
        process = Popen(cmd_wlt_delete, stdin=PIPE, stdout=PIPE, shell=True)
        poutput = process.communicate(input=b'ltcsw')
        self.assertIn(output_wlt_delete, normalize_string(poutput[0]))

    def test_tools_clw_create_multisig_wallet_p2sh_segwit(self):
        key_list = [
            'YprvANkMzkodih9AKnvFGXTm8Fid3b6wDWoRq5GxmoFb8Rwoa4YsJvoHtbd6jFhCiCzG8Da3bFbkBeQq7Lz1YDAqufAZB5paBaZTEv8'
            'A1Yxfi5R',
            'YprvANkMzkodih9AJ6UamjW9rTWqBDMm5Be3M2cKybivd6V1MSMnKnGDkUXsVkz1hPKKNPFRZS9fFchRGKTgKdyTsppMuHjQQMVFBLY'
            'Ghp5MTsC',
            'YprvANkMzkodih9AKQ8evAkiDWCzpQsU6N1uasNtWznNj44Y2X6FJqkv9wcfavxVEkz9qru7VKRhzmQXqy562b9Tk4JGdsaVazByzmX'
            '7FW6wpKW'
        ]
        cmd_wlt_create = "%s %s testms-p2sh-segwit -m 3 2 %s -r -y p2sh-segwit -d %s" % \
                         (self.python_executable, self.clw_executable, ' '.join(key_list), self.DATABASE_URI)
        print(cmd_wlt_create)
        cmd_wlt_delete = "%s %s testms-p2sh-segwit --wallet-remove -d %s" % \
                         (self.python_executable, self.clw_executable, self.DATABASE_URI)
        output_wlt_create = "3MtNi5U2cjs3EcPizzjarSz87pU9DTANge"
        output_wlt_delete = "Wallet testms-p2sh-segwit has been removed"

        process = Popen(cmd_wlt_create, stdin=PIPE, stdout=PIPE, shell=True)
        poutput = process.communicate(input=b'y')
        self.assertIn(output_wlt_create, normalize_string(poutput[0]))
        process = Popen(cmd_wlt_delete, stdin=PIPE, stdout=PIPE, shell=True)
        poutput = process.communicate(input=b'testms-p2sh-segwit')
        self.assertIn(output_wlt_delete, normalize_string(poutput[0]))


if __name__ == '__main__':
    unittest.main()<|MERGE_RESOLUTION|>--- conflicted
+++ resolved
@@ -110,13 +110,8 @@
         cmd_wlt_create = "%s %s testms1 -m 2 2 %s -r -n testnet -d %s" % \
                          (self.python_executable, self.clw_executable, ' '.join(key_list), self.DATABASE_URI)
         cmd_wlt_delete = "%s %s testms1 --wallet-remove -d %s" % \
-<<<<<<< HEAD
-                         (self.python_executable, self.clw_executable, DATABASEFILE_UNITTESTS)
-        output_wlt_create = "if you understood and wrote down your key: Receive address:"
-=======
                          (self.python_executable, self.clw_executable, self.DATABASE_URI)
         output_wlt_create = "if you understood and wrote down your key: Receive address(es):"
->>>>>>> 7abf577e
         output_wlt_delete = "Wallet testms1 has been removed"
 
         process = Popen(cmd_wlt_create, stdin=PIPE, stdout=PIPE, shell=True)
