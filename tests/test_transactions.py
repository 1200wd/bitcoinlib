--- conflicted
+++ resolved
@@ -1025,15 +1025,12 @@
         self.assertEqual(
             to_hexstring(ds['keys'][0]), '0207c9ece04a9b5ef3ff441f3aad6bb63e323c05047a820ab45ebbe61385aa7446')
 
-<<<<<<< HEAD
     def test_transaction_sendto_wrong_address(self):
         t = Transaction(network='bitcoin')
         self.assertRaisesRegexp(TransactionError, "Address LTK1nK5TyGALmSup5SzhgkX1cnVQrC4cLd is from litecoin "
                                                   "network and transaction from bitcoin network",
                                 t.add_output, 100000, 'LTK1nK5TyGALmSup5SzhgkX1cnVQrC4cLd')
 
-=======
->>>>>>> a49d15d4
 
 class TestTransactionsMultisigSoroush(unittest.TestCase):
     # Source: Example from
