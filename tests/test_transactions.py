--- conflicted
+++ resolved
@@ -28,24 +28,14 @@
     def test_transaction_input_add_str(self):
         ph = "81b4c832d70cb56ff957589752eb4125a4cab78a25a8fc52d6a09e5bd4404d48"
         ti = Input(ph, 0)
-<<<<<<< HEAD
-        self.assertEqual(ph, ti.prev_hash.hex())
-        self.assertEqual(repr(ti), "<Input(prev_hash='81b4c832d70cb56ff957589752eb4125a4cab78a25a8fc52d6a09e5bd4404d"
-=======
         self.assertEqual(ph, ti.prev_txid.hex())
         self.assertEqual(repr(ti), "<Input(prev_txid='81b4c832d70cb56ff957589752eb4125a4cab78a25a8fc52d6a09e5bd4404d"
->>>>>>> 8ceaa009
                                    "48', output_n=0, address='', index_n=0, type='sig_pubkey')>")
 
     def test_transaction_input_add_bytes(self):
         ph = "81b4c832d70cb56ff957589752eb4125a4cab78a25a8fc52d6a09e5bd4404d48"
-<<<<<<< HEAD
-        ti = Input(prev_hash=to_bytes(ph), output_n=0)
-        self.assertEqual(ph, ti.prev_hash.hex())
-=======
         ti = Input(prev_txid=to_bytes(ph), output_n=0)
         self.assertEqual(ph, ti.prev_txid.hex())
->>>>>>> 8ceaa009
 
     def test_transaction_input_add_scriptsig(self):
         prev_txid = b"\xe3>\xbd\x17\x93\x8b\xc0\x13\xc6(\x95\x89*\xacT\xdf?[\xce\x96\xe4K\x89I\x94\x92ut\x1b\x14'\xe5"
@@ -1036,28 +1026,17 @@
 
     def test_transaction_script_type_multisig_2(self):
         s = bytes.fromhex('5121032487c2a32f7c8d57d2a93906a6457afd00697925b0e6e145d89af6d3bca330162102308673d169'
-<<<<<<< HEAD
-                               '87eaa010e540901cc6fe3695e758c19f46ce604e174dac315e685a52ae')
-=======
                           '87eaa010e540901cc6fe3695e758c19f46ce604e174dac315e685a52ae')
->>>>>>> 8ceaa009
         res = script_deserialize(s)
         self.assertEqual('multisig', res['script_type'])
         self.assertEqual(1, res['number_of_sigs_m'])
 
     def test_transaction_script_multisig_errors(self):
         s = bytes.fromhex('51'
-<<<<<<< HEAD
-                               '4104fcf07bb1222f7925f2b7cc15183a40443c578e62ea17100aa3b44ba66905c95d4980aec4cd2f6eb426'
-                               'd1b1ec45d76724f26901099416b9265b76ba67c8b0b73d'
-                               '210202be80a0ca69c0e000b97d507f45b98c49f58fec6650b64ff70e6ffccc3e6d00'
-                               '210202be80a0ca69c0e000b97d507f45b98c49f58fec6650b64ff70e6ffccc3e6d0052ae')
-=======
                           '4104fcf07bb1222f7925f2b7cc15183a40443c578e62ea17100aa3b44ba66905c95d4980aec4cd2f6eb426'
                           'd1b1ec45d76724f26901099416b9265b76ba67c8b0b73d'
                           '210202be80a0ca69c0e000b97d507f45b98c49f58fec6650b64ff70e6ffccc3e6d00'
                           '210202be80a0ca69c0e000b97d507f45b98c49f58fec6650b64ff70e6ffccc3e6d0052ae')
->>>>>>> 8ceaa009
         self.assertRaisesRegexp(TransactionError, '3 signatures found, but 2 sigs expected',
                                 script_deserialize, s)
         self.assertRaisesRegexp(TransactionError, 'Number of signatures to sign \(3\) is higher then actual amount '
@@ -1085,11 +1064,7 @@
     def test_transaction_script_type_string(self):
         # Locking script
         s = bytes.fromhex('5121032487c2a32f7c8d57d2a93906a6457afd00697925b0e6e145d89af6d3bca330162102308673d169'
-<<<<<<< HEAD
-                               '87eaa010e540901cc6fe3695e758c19f46ce604e174dac315e685a52ae')
-=======
                           '87eaa010e540901cc6fe3695e758c19f46ce604e174dac315e685a52ae')
->>>>>>> 8ceaa009
         os = "OP_1 032487c2a32f7c8d57d2a93906a6457afd00697925b0e6e145d89af6d3bca33016 " \
              "02308673d16987eaa010e540901cc6fe3695e758c19f46ce604e174dac315e685a OP_2 OP_CHECKMULTISIG"
         self.assertEqual(os, str(script_to_string(s)))
@@ -1538,13 +1513,8 @@
         t2 = Transaction.import_raw(t.raw())
         t2.inputs[0].value = int(6.25 * 100000000)
         t2.inputs[1].value = int(6 * 100000000)
-<<<<<<< HEAD
-        self.assertEqual(t2.inputs[0].prev_hash, inp_prev_tx1)
-        self.assertEqual(t2.inputs[1].prev_hash, inp_prev_tx2)
-=======
         self.assertEqual(t2.inputs[0].prev_txid, inp_prev_tx1)
         self.assertEqual(t2.inputs[1].prev_txid, inp_prev_tx2)
->>>>>>> 8ceaa009
         self.assertEqual(t2.signature_hash(1).hex(),
                          'c37af31116d1b27caf68aae9e3ac82f1477929014d5b917657d0eb49478cb670')
 
