--- conflicted
+++ resolved
@@ -523,13 +523,8 @@
     def setUpClass(cls):
         cls.db_remove()
         cls.private_wif = 'xprv9s21ZrQH143K24Mfq5zL5MhWK9hUhhGbd45hLXo2Pq2oqzMMo63oStZzF9ySUHZw5qJkk5LCALAhXS' \
-<<<<<<< HEAD
-                           'XoCmCSnStRvgwLBtcbGsg1PeKT2en'
+                          'XoCmCSnStRvgwLBtcbGsg1PeKT2en'
         cls.wallet = Wallet.create(
-=======
-                          'XoCmCSnStRvgwLBtcbGsg1PeKT2en'
-        cls.wallet = HDWallet.create(
->>>>>>> 8ceaa009
             keys=cls.private_wif,
             name='test_wallet_keys',
             db_uri=cls.DATABASE_URI)
@@ -676,19 +671,11 @@
         self.assertEqual(wk1.name, 'new_name')
 
     def test_wallet_key_exceptions(self):
-<<<<<<< HEAD
         w = Wallet.create('test_wallet_key_not_found', db_uri=self.DATABASE_URI)
         self.assertRaisesRegexp(WalletError, 'Key with id 1000000 not found', WalletKey, 1000000, w._session)
         self.assertRaisesRegexp(BKeyError, "Specified key \['litecoin', 'litecoin_legacy'\] is from different "
                                            "network then specified: bitcoin",
                                 WalletKey.from_key, '', w.wallet_id, w._session,
-=======
-        w = HDWallet.create('test_wallet_key_not_found', db_uri=self.DATABASE_URI)
-        self.assertRaisesRegexp(WalletError, 'Key with id 1000000 not found', HDWalletKey, 1000000, w._session)
-        self.assertRaisesRegexp(BKeyError, "Specified key \['litecoin', 'litecoin_legacy'\] is from different "
-                                           "network then specified: bitcoin",
-                                HDWalletKey.from_key, '', w.wallet_id, w._session,
->>>>>>> 8ceaa009
                                 'T3Er8TQUMjkor8JBGm6aPqg1FA2L98MSK52htgNDeSJmfhLYTpgN')
 
 
@@ -1027,11 +1014,7 @@
             HDKey('86b77aee5cfc3a55eb0b1099752479d82cb6ebaa8f1c4e9ef46ca0d1dc3847e6',
                   network=network).public_master(multisig=True),
         ]
-<<<<<<< HEAD
-        wl = Wallet.create('multisig_test_bitcoin_send', key_list, sigs_required=2, network=NETWORK,
-=======
-        wl = HDWallet.create('multisig_test_bitcoin_send', key_list, sigs_required=2, network=network,
->>>>>>> 8ceaa009
+        wl = Wallet.create('multisig_test_bitcoin_send', key_list, sigs_required=2, network=network,
                              db_uri=self.DATABASE_URI)
         wl.get_key(number_of_keys=2)
         wl.utxo_add(wl.get_key().address, 200000, '46fcfdbdc3573756916a0ced8bbc5418063abccd2c272f17bf266f77549b62d5', 0)
@@ -1361,7 +1344,7 @@
             key_list_cosigners = [k.public_master(multisig=True) for k in key_list if k is not key_list[pk_n]]
             key_list_wallet = [key_list[pk_n]] + key_list_cosigners
 
-            w = HDWallet.create(wallet_name, keys=key_list_wallet, sigs_required=sigs_req,
+            w = Wallet.create(wallet_name, keys=key_list_wallet, sigs_required=sigs_req,
                                 witness_type=witness_type, network=network, db_uri=self.DATABASE_URI)
             w.get_key(number_of_keys=2)
             w.utxos_update()
@@ -1386,7 +1369,7 @@
         key_list_wallet = [key_list[pk_n]] + key_list_cosigners
         self.assertRaisesRegexp(WalletError, 'Redeemscripts with more then 15 keys are non-standard and could '	
                                              'result in locked up funds',
-                                HDWallet.create, wallet_name, keys=key_list_wallet, sigs_required=sigs_req,
+                                Wallet.create, wallet_name, keys=key_list_wallet, sigs_required=sigs_req,
                                 network=network, db_uri=self.DATABASE_URI)
 
 @parameterized_class(*params)
@@ -1542,11 +1525,7 @@
             '4fffbf7c50009e5477ac06b9f1741890f7237191d1cf5489c7b4039df2ebd626',
             '9423919185b15c633d2fcd5095195b521a8970f01ca6413c43dbe5646e5b8e1e',
             'fb575942ef5ddc0d6afe10ccf73928faa81315a1f9be2d5b8a801daf7d251a6f']
-<<<<<<< HEAD
-        prev_tx_list = sorted([x.prev_hash.hex() for x in tx.inputs])
-=======
         prev_tx_list = sorted([x.prev_txid.hex() for x in tx.inputs])
->>>>>>> 8ceaa009
         self.assertListEqual(prev_tx_list, prev_tx_list_check)
         self.wallet.transactions_export()
 
@@ -1626,13 +1605,8 @@
 
         t = wlt.send_to(to_key.address, 9000)
         self.assertEqual(wlt.balance(), 200000000 - t.fee)
-<<<<<<< HEAD
-        self.assertEqual(t.txid, wlt.transaction_spent(t.inputs[0].prev_hash, t.inputs[0].output_n))
-        self.assertEqual(t.txid, wlt.transaction_spent(t.inputs[0].prev_hash.hex(), t.inputs[0].output_n_int))
-=======
         self.assertEqual(t.txid, wlt.transaction_spent(t.inputs[0].prev_txid, t.inputs[0].output_n))
         self.assertEqual(t.txid, wlt.transaction_spent(t.inputs[0].prev_txid.hex(), t.inputs[0].output_n_int))
->>>>>>> 8ceaa009
         del wlt
 
     def test_wallet_balance_update_multi_network(self):
@@ -2087,13 +2061,8 @@
         self.assertFalse(t.error)
 
         # === Segwit P2WPKH to P2WSH ===
-<<<<<<< HEAD
         wl2 = Wallet.create('segwit_bitcoin_p2wpkh_send', witness_type='segwit', db_uri=self.DATABASE_URI)
-        wl2.utxo_add(wl2.get_key().address, 200000, prev_tx_hash, 0)
-=======
-        wl2 = HDWallet.create('segwit_bitcoin_p2wpkh_send', witness_type='segwit', db_uri=self.DATABASE_URI)
         wl2.utxo_add(wl2.get_key().address, 200000, prev_txid, 0)
->>>>>>> 8ceaa009
         to_address = wl1.get_key_change().address
         t = wl2.transaction_create([(to_address, 100000)], fee=10000)
         t.sign()
