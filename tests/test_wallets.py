# -*- coding: utf-8 -*-
#
#    BitcoinLib - Python Cryptocurrency Library
#    Unit Tests for Wallet Class
#    © 2018 February - 1200 Web Development <http://1200wd.com/>
#
#    This program is free software: you can redistribute it and/or modify
#    it under the terms of the GNU Affero General Public License as
#    published by the Free Software Foundation, either version 3 of the
#    License, or (at your option) any later version.
#
#    This program is distributed in the hope that it will be useful,
#    but WITHOUT ANY WARRANTY; without even the implied warranty of
#    MERCHANTABILITY or FITNESS FOR A PARTICULAR PURPOSE.  See the
#    GNU Affero General Public License for more details.
#
#    You should have received a copy of the GNU Affero General Public License
#    along with this program.  If not, see <http://www.gnu.org/licenses/>.
#

import unittest
import os
import json
from random import shuffle
from bitcoinlib.db import DEFAULT_DATABASEDIR
from bitcoinlib.wallets import *
from bitcoinlib.mnemonic import Mnemonic
from bitcoinlib.keys import HDKey
from bitcoinlib.networks import Network

DATABASEFILE_UNITTESTS = DEFAULT_DATABASEDIR + 'bitcoinlib.unittest.sqlite'
DATABASEFILE_UNITTESTS_2 = DEFAULT_DATABASEDIR + 'bitcoinlib.unittest2.sqlite'


class TestWalletCreate(unittest.TestCase):

    def setUp(self):
        if os.path.isfile(DATABASEFILE_UNITTESTS):
            os.remove(DATABASEFILE_UNITTESTS)
        self.wallet = HDWallet.create(
            name='test_wallet_create',
            databasefile=DATABASEFILE_UNITTESTS)

    def test_wallet_create(self):
        self.assertTrue(isinstance(self.wallet, HDWallet))

    def test_wallet_info(self):
        self.assertIsNot(self.wallet.info(), "")

    def test_wallet_key_info(self):
        self.assertIsNot(self.wallet.main_key.dict(), "")

    def test_wallet_create_account(self):
        new_account = self.wallet.new_account(account_id=100)
        self.assertEqual(new_account.depth, 3)
        self.assertEqual(new_account.wif[:4], 'xprv')
        self.assertEqual(new_account.path, "m/44'/0'/100'")

    def test_wallet_create_key(self):
        new_key = self.wallet.new_key(account_id=100)
        self.assertEqual(new_key.depth, 5)
        self.assertEqual(new_key.wif[:4], 'xprv')
        self.assertEqual(new_key.path, "m/44'/0'/100'/0/0")

    def test_wallets_list(self):
        wallets = wallets_list(databasefile=DATABASEFILE_UNITTESTS)
        self.assertEqual(wallets[0]['name'], 'test_wallet_create')

    def test_delete_wallet(self):
        HDWallet.create(
            name='wallet_to_remove',
            databasefile=DATABASEFILE_UNITTESTS)
        self.assertEqual(wallet_delete('wallet_to_remove', databasefile=DATABASEFILE_UNITTESTS), 1)

    def test_delete_wallet_exception(self):
        self.assertRaisesRegexp(WalletError, '', wallet_delete, 'unknown_wallet', databasefile=DATABASEFILE_UNITTESTS)

    def test_wallet_duplicate_key_for_path(self):
        nkfp = self.wallet.key_for_path("m/44'/0'/100'/1200/1200")
        nkfp2 = self.wallet.key_for_path("m/44'/0'/100'/1200/1200")
        self.assertEqual(nkfp.key().wif(), nkfp2.key().wif())

    def test_wallet_key_for_path_normalized(self):
        nkfp = self.wallet.key_for_path("m/44h/0p/100H/1200/1201")
        nkfp2 = self.wallet.key_for_path("m/44'/0'/100'/1200/1201")
        self.assertEqual(nkfp.key().wif(), nkfp2.key().wif())


class TestWalletImport(unittest.TestCase):

    def setUp(self):
        if os.path.isfile(DATABASEFILE_UNITTESTS):
            os.remove(DATABASEFILE_UNITTESTS)

    def test_wallet_import(self):
        keystr = 'tprv8ZgxMBicQKsPeWn8NtYVK5Hagad84UEPEs85EciCzf8xYWocuJovxsoNoxZAgfSrCp2xa6DdhDrzYVE8UXF75r2dKePy' \
                 'A7irEvBoe4aAn52'
        wallet_import = HDWallet.create(
            databasefile=DATABASEFILE_UNITTESTS,
            name='test_wallet_import',
            network='testnet',
            key=keystr)
        wallet_import.new_account(account_id=99)
        self.assertEqual(wallet_import.main_key.wif, keystr)
        self.assertEqual(wallet_import.main_key.address, u'n3UKaXBRDhTVpkvgRH7eARZFsYE989bHjw')
        self.assertEqual(wallet_import.main_key.path, 'm')

    def test_wallet_import_account(self):
        accountkey = 'tprv8h4wEmfC2aSckSCYa68t8MhL7F8p9xAy322B5d6ipzY5ZWGGwksJMoajMCqd73cP4EVRygPQubgJPu9duBzPn3QV' \
                     '8Y7KbKUnaMzx9nnsSvh'
        wallet_import = HDWallet.create(
            databasefile=DATABASEFILE_UNITTESTS,
            name='test_wallet_import_account',
            key=accountkey,
            network='testnet',
            account_id=99)
        self.assertEqual(wallet_import.main_key.wif, accountkey)
        self.assertEqual(wallet_import.main_key.address, u'mowRx2TNXTgRSUmepjqhx5C1TTigmHLGRh')
        self.assertEqual(wallet_import.main_key.path, "m/44'/1'/99'")

    def test_wallet_import_account_new_keys(self):
        accountkey = 'tprv8h4wEmfC2aSckSCYa68t8MhL7F8p9xAy322B5d6ipzY5ZWGGwksJMoajMCqd73cP4EVRygPQubgJPu9duBzPn3QV' \
                     '8Y7KbKUnaMzx9nnsSvh'
        wallet_import = HDWallet.create(
            databasefile=DATABASEFILE_UNITTESTS,
            name='test_wallet_import_account_new_key',
            key=accountkey,
            network='testnet',
            account_id=99)
        newkey = wallet_import.new_key(account_id=99)
        newkey_change = wallet_import.new_key_change(account_id=99, name='change')
        self.assertEqual(wallet_import.main_key.wif, accountkey)
        self.assertEqual(newkey.address, u'mfvFzusKPZzGBAhS69AWvziRPjamtRhYpZ')
        self.assertEqual(newkey.path, "m/44'/1'/99'/0/0")
        self.assertEqual(newkey_change.address, u'mkzpsGwaUU7rYzrDZZVXFne7dXEeo6Zpw2')
        self.assertEqual(newkey_change.path, "m/44'/1'/99'/1/0")

    def test_wallet_import_public_wallet(self):
        pubkey = 'tpubDDkyPBhSAx8DFYxx5aLjvKH6B6Eq2eDK1YN76x1WeijE8eVUswpibGbv8zJjD6yLDHzVcqWzSp2fWVFhEW9XnBssFqMwt' \
                 '9SrsVeBeqfBbR3'
        pubwal = HDWallet.create(
            databasefile=DATABASEFILE_UNITTESTS,
            name='test_wallet_import_public_wallet',
            key=pubkey,
            network='testnet',
            account_id=0)
        newkey = pubwal.new_key()
        self.assertEqual(newkey.address, u'mweZrbny4fmpCmQw9hJH7EVfkuWX8te9jc')

    def test_wallet_import_litecoin(self):
        accountkey = 'Ltpv71G8qDifUiNet6mn25D7GPAVLZeaFRWzDABxx5xNeigVpFEviHK1ZggPS1kbtegB3U2i8w6ToNfM5sdvEQPW' \
                     'tov4KWyQ5NxWUd3oDWXQb4C'
        wallet_import = HDWallet.create(
            databasefile=DATABASEFILE_UNITTESTS,
            name='test_wallet_litecoin',
            key=accountkey,
            network='litecoin')
        newkey = wallet_import.new_key()
        self.assertEqual(wallet_import.main_key.wif, accountkey)
        self.assertEqual(newkey.address, u'LPkJcpV1cmT8qLFmUApySBtxt7UWavoQmh')
        self.assertEqual(newkey.path, "m/44'/2'/0'/0/0")

    def test_wallet_import_key_network_error(self):
        w = HDWallet.create(
            name='Wallet Error',
            databasefile=DATABASEFILE_UNITTESTS)
        self.assertRaisesRegexp(WalletError,
                                "Network litecoin not available in this wallet, please create an account "
                                "for this network first.",
                                w.import_key, 'T43gB4F6k1Ly3YWbMuddq13xLb56hevUDP3RthKArr7FPHjQiXpp')


class TestWalletKeys(unittest.TestCase):

    def setUp(self):
        if os.path.isfile(DATABASEFILE_UNITTESTS):
            os.remove(DATABASEFILE_UNITTESTS)
        self.private_wif = 'xprv9s21ZrQH143K24Mfq5zL5MhWK9hUhhGbd45hLXo2Pq2oqzMMo63oStZzF9ySUHZw5qJkk5LCALAhXS' \
                           'XoCmCSnStRvgwLBtcbGsg1PeKT2en'
        self.wallet = HDWallet.create(
            key=self.private_wif,
            name='test_wallet_keys',
            databasefile=DATABASEFILE_UNITTESTS)
        self.wallet.new_key()
        self.wallet.new_key_change()

    def test_wallet_addresslist(self):
        expected_addresslist = ['1B8gTuj778tkrQV1e8qjcesoZt9Cif3VEp', '1LS8zYrkgGpvJdtMmUdU1iU4TUMQh6jjF1',
                                '1K7S5am1hLfugEFWR9ENfEBpUrMbFhqtoh', '1EByrVS1sc6TDihJRRRtMAnKTaAVSZAgtQ',
                                '1KyLsZS2JwWdfvDZ5g8vhbanqjbNwKUseK', '1A7wRpnstUiA33rxW1i33b5qqaTsS4YSNQ',
                                '1J6jppU5mWf4ausGfHMumrKrztpDKq2MrD', '13uQKuiWwWp15BsEijnpKZSuTuHVTpZMvP']
        self.assertListEqual(self.wallet.addresslist(depth=None), expected_addresslist)

    def test_wallet_keys_method_masterkey(self):
        self.assertEqual(self.wallet.keys(name='test_wallet_keys', depth=0)[0].wif, self.private_wif)

    def test_wallet_keys_method_account(self):
        account_wif = 'xprv9z87HKmxfjVRRyEt7zBWCctmJvqcowfWwKUeJnLjNyykvq5sDGm1yo5qTWWAj1gXsRd2b8GayjujPz1arbKsS3tnwQ' \
                      'Fz8nMip3pFBYjPT1b'
        self.assertEqual(self.wallet.keys_accounts()[0].wif, account_wif)

    def test_wallet_keys_method_keys_addresses(self):
        address_wifs = [
            'xprvA3xQPpbB95TCpX9eL2kVLrJKt4KZmzePogQFmefPABpm7gLghfMW5sK2dbogzaLV3EgaaHeUZTBEJ7irBEJAj5E9vpQ5byYCkzcn'
            'RAwpG7X',
            'xprvA3ALLPsyMi2DUrZbSRegEhrdNNg1kwM6n6zh3cv9Qx9ZYoHwgk44TwympUPV3UuQ5YNjubBsF2QbBfJqujoiFDKLHnphCpLmBzeER'
            'yZeFRE'
        ]
        self.assertListEqual([k.wif for k in self.wallet.keys_addresses()], address_wifs)

    def test_wallet_keys_method_keys_payment(self):
        self.assertEqual(self.wallet.keys_address_payment()[0].address, '1J6jppU5mWf4ausGfHMumrKrztpDKq2MrD')

    def test_wallet_keys_method_keys_change(self):
        self.assertEqual(self.wallet.keys_address_change()[0].address, '13uQKuiWwWp15BsEijnpKZSuTuHVTpZMvP')

    def test_wallet_keys_single_key(self):
        if os.path.isfile(DATABASEFILE_UNITTESTS):
            os.remove(DATABASEFILE_UNITTESTS)
        wk = 'xprv9s21ZrQH143K3tCgu8uhkA2fw9F9opbvoNNzh5wcuEvNHbCU6Kg3c6dam2a6cw4UYeDxAsgBorAqXp2nsoYS84DqYMwkzxZ15' \
             'ujRHzmBMxE'
        w = HDWallet.create('test_wallet_keys_single_key', wk, scheme='single', databasefile=DATABASEFILE_UNITTESTS)
        self.assertEqual(w.new_key(), w.new_key())

    def test_wallet_create_uncompressed_masterkey(self):
        wlt = wallet_create_or_open('uncompressed_test', key='68vBWcBndYGLpd4KmeNTk1gS1A71zyDX6uVQKCxq6umYKyYUav5',
                                    network='bitcoinlib_test', databasefile=DATABASEFILE_UNITTESTS)
        wlt.get_key()
        wlt.utxos_update()
        self.assertEqual(wlt.sweep('216xtQvbcG4o7Yz33n7VCGyaQhiytuvoqJY').hash, 'succesfull_test_sendrawtransaction')

    def test_wallet_single_key(self):
        wlt = wallet_create_or_open('single_key', scheme='single', network='bitcoinlib_test',
                                    databasefile=DATABASEFILE_UNITTESTS)
        wlt.utxos_update()
        transaction = wlt.transaction_create([('21DQCyZTNRoAccG1TWz9YaffDUKzZf6JWii', 90000000)])
        transaction.sign()
        self.assertTrue(transaction.verify())


class TestWalletElectrum(unittest.TestCase):

    def setUp(self):
        if os.path.isfile(DATABASEFILE_UNITTESTS):
            os.remove(DATABASEFILE_UNITTESTS)
        self.pk = 'xprv9s21ZrQH143K2fuscnMTwUadsPqEbYdFQVJ1uWPawUYi7C485NHhCiotGy6Kz3Cz7ReVr65oXNwhREZ8ePrz8p7zy' \
                  'Hra82D1EGS7cQQmreK'
        self.wallet = HDWallet.create(
            key=self.pk,
            name='test_wallet_electrum',
            databasefile=DATABASEFILE_UNITTESTS)
        workdir = os.path.dirname(__file__)
        with open('%s/%s' % (workdir, 'electrum_keys.json'), 'r') as f:
            self.el_keys = json.load(f)
        for i in range(20):
            self.wallet.key_for_path('m/0/%d' % i, name='-test- Receiving #%d' % i, enable_checks=False)
        for i in range(6):
            self.wallet.key_for_path('m/1/%d' % i, name='-test- Change #%d' % i, enable_checks=False)

    def test_electrum_keys(self):
        for key in self.wallet.keys():
            if key.name[:6] == '-test-' and key.path not in ['m/0', 'm/1']:
                self.assertIn(key.address, self.el_keys.keys(),
                              msg='Key %s (%s, %s) not found in Electrum wallet key export' %
                                  (key.name, key.path, key.address))


class TestWalletMultiCurrency(unittest.TestCase):

    def setUp(self):
        if os.path.isfile(DATABASEFILE_UNITTESTS):
            os.remove(DATABASEFILE_UNITTESTS)
        self.pk = 'dHHM83S1ptYryy3ZeV6Q8zQBT9NvqiSjUMJPwf6xg2CdaFLiHbyzsCSeP9FG1wzbsPVY9VtC85VsWoFvU9z1S4GzqwDBh' \
                  'CawMAogXrUh2KgVahL'
        self.wallet = HDWallet.create(
            key=self.pk,
            name='test_wallet_multicurrency',
            databasefile=DATABASEFILE_UNITTESTS)

        self.wallet.new_account(network='litecoin')
        self.wallet.new_account(network='bitcoin')
        self.wallet.new_account(network='testnet')
        self.wallet.new_account(network='dash')
        self.wallet.new_key()
        self.wallet.new_key()
        self.wallet.new_key(network='bitcoin')

    def test_wallet_multiple_networks_defined(self):
        networks_expected = sorted(['litecoin', 'bitcoin', 'dash', 'testnet'])
        networks_wlt = sorted([x['network_name'] for x in self.wallet.networks()])
        self.assertListEqual(networks_wlt, networks_expected,
                             msg="Not all network are defined correctly for this wallet")

    def test_wallet_multiple_networks_default_addresses(self):
        addresses_expected = ['XqTpf6NYrrckvsauJKfHFBzZaD9wRHjQtv', 'Xj6tV9Jc3qJ2AszpNxvEq7KVQKUMcfmBqH']
        self.assertListEqual(self.wallet.addresslist(network='dash'), addresses_expected)

    def test_wallet_multiple_networks_import_key(self):
        pk_bitcoin = 'xprv9s21ZrQH143K3RBvuNbSwpAHxXuPNWMMPfpjuX6ciwo91HpYq6gDLjZuyrQCPpo4qBDXyvftN7MdX7SBVXeGgHs' \
                     'TijeHZLLgnukZP8dDkjC'
        res = self.wallet.import_key(pk_bitcoin)
        self.assertEqual(res.address, '1Hhyezo3XUC1BYpwLmp2AueWWw26xgXq7B')

    def test_wallet_multiple_networks_import_key_network(self):
        pk_hex = '770abe6f3854620edfb836ce88ce74c26da1a4b00502c98c368a9373d0c0fcd8'
        address_ltc = 'Lg2uMYnqu48REt4KaSYLPZiaxy5PKUkkdZ'
        self.wallet.import_key(pk_hex, network='litecoin')
        addresses_ltc_in_wallet = self.wallet.addresslist(network='litecoin', depth=0)
        self.assertIn(address_ltc, addresses_ltc_in_wallet)

    def test_wallet_multiple_networks_import_error(self):
        pk_dashtest = 'DRKVrRjogj3bNiLD8V9398hVVqqxi5NzhNJBLX3bfc9UdX77NxaNeMksf3ybsXSUJLh44TC9FCDkQfxAEyX924VJgK' \
                      'J5xeeM2agqru6DGAXRyMSW'
        error_str = "Network dash_testnet not available in this wallet, please create an account for this network " \
                    "first."
        self.assertRaisesRegexp(WalletError, error_str, self.wallet.import_key, pk_dashtest)


class TestWalletBitcoinlibTestnet(unittest.TestCase):

    def test_wallet_bitcoinlib_testnet_sendto(self):
        if os.path.isfile(DATABASEFILE_UNITTESTS):
            os.remove(DATABASEFILE_UNITTESTS)
        w = HDWallet.create(
            network='bitcoinlib_test',
            name='test_wallet_bitcoinlib_testnet',
            databasefile=DATABASEFILE_UNITTESTS)

        w.new_key()
        w.utxos_update()
<<<<<<< HEAD
        self.assertEqual(w.send_to('21DBmFUMQMP7A6KeENXgZQ4wJdSCeGc2zFo', 50000000).hash,
=======
        self.assertEqual(w.send_to('21DBmFUMQMP7A6KeENXgZQ4wJdSCeGc2zFo', 1),
>>>>>>> f55c29f4
                         'succesfull_test_sendrawtransaction')

    def test_wallet_bitcoinlib_testnet_send_utxos_updated(self):
        if os.path.isfile(DATABASEFILE_UNITTESTS):
            os.remove(DATABASEFILE_UNITTESTS)
        w = HDWallet.create(
            network='bitcoinlib_test',
            name='test_wallet_bitcoinlib_testnet',
            databasefile=DATABASEFILE_UNITTESTS)

        w.new_key()
        w.utxos_update()
        self.assertEqual(len(w.utxos()), 2)
        w.send_to('21DBmFUMQMP7A6KeENXgZQ4wJdSCeGc2zFo', 1)

    def test_wallet_bitcoinlib_testnet_sendto_no_funds_txfee(self):
        if os.path.isfile(DATABASEFILE_UNITTESTS):
            os.remove(DATABASEFILE_UNITTESTS)
        w = HDWallet.create(
            network='bitcoinlib_test',
            name='test_wallet_bitcoinlib_testnet',
            databasefile=DATABASEFILE_UNITTESTS)
        w.new_key()
        w.utxos_update()
        balance = w.balance()
        self.assertRaisesRegexp(WalletError, 'Not enough unspent transaction outputs found', w.send_to,
                                '21DBmFUMQMP7A6KeENXgZQ4wJdSCeGc2zFo', balance),

    def test_wallet_bitcoinlib_testnet_sweep(self):
        if os.path.isfile(DATABASEFILE_UNITTESTS):
            os.remove(DATABASEFILE_UNITTESTS)
        w = HDWallet.create(
            network='bitcoinlib_test',
            name='test_wallet_bitcoinlib_testnet',
            databasefile=DATABASEFILE_UNITTESTS)
        w.new_key()
        w.new_key()
        w.new_key()
        w.utxos_update()
        self.assertEqual(w.sweep('21DBmFUMQMP7A6KeENXgZQ4wJdSCeGc2zFo').hash,
                         'succesfull_test_sendrawtransaction')
        self.assertEqual(w.utxos(), [])


class TestWalletMultisig(unittest.TestCase):

    def test_wallet_multisig_2_wallets_private_master_plus_account_public(self):
        if os.path.isfile(DATABASEFILE_UNITTESTS):
            os.remove(DATABASEFILE_UNITTESTS)
        pk1 = 'tprv8ZgxMBicQKsPdPVdNSEeAhagkU6tUDhUQi8DcCTmJyNLUyU7svTFzXQdkYqNJDEtQ3S2wAspz3K56CMcmMsZ9eXZ2nkNq' \
              'gVxJhMHq3bGJ1X'
        pk1_acc_pub = 'tpubDCZUk9HLxh5gdB9eC8FUxPB1AbZtsSnbvyrAAzsC8x3tiYDgbzyxcngU99rG333jegHG5vJhs11AHcSVkbwrU' \
                      'bYEsPK8vA7E6yFB9qbsTYi'
        w1 = self.wallet = HDWallet.create(name='test_wallet_create_1', key=pk1, databasefile=DATABASEFILE_UNITTESTS)
        w2 = self.wallet = HDWallet.create(name='test_wallet_create_2', key=pk1_acc_pub,
                                           databasefile=DATABASEFILE_UNITTESTS)
        wk1 = w1.new_key()
        wk2 = w2.new_key()
        self.assertTrue(wk1.is_private)
        self.assertFalse(wk2.is_private)
        self.assertEqual(wk1.address, wk2.address)

    def test_wallet_multisig_create_2_cosigner_wallets(self):
        if os.path.isfile(DATABASEFILE_UNITTESTS):
            os.remove(DATABASEFILE_UNITTESTS)
        pk_wif1 = 'tprv8ZgxMBicQKsPdvHCP6VxtFgowj2k7nBJnuRiVWE4DReDFojkLjyqdT8mtR6XJK9dRBcaa3RwvqiKFjsEQVhKfQmHZCCY' \
                  'f4jRTWvJuVuK67n'
        pk_wif2 = 'tprv8ZgxMBicQKsPdkJVWDkqQQAMVYB2usfVs3VS2tBEsFAzjC84M3TaLMkHyJWjydnJH835KHvksS92ecuwwWFEdLAAccwZ' \
                  'KjhcA63NUyvDixB'
        pk1 = HDKey(pk_wif1, network='testnet')
        pk2 = HDKey(pk_wif2, network='testnet')
        wl1 = HDWallet.create_multisig('multisig_test_wallet1',
                                       [pk_wif1, pk2.subkey_for_path("m/45'/1'/0'").wif_public()],
                                       sigs_required=2, network='testnet', databasefile=DATABASEFILE_UNITTESTS)
        wl2 = HDWallet.create_multisig('multisig_test_wallet2',
                                       [pk1.subkey_for_path("m/45'/1'/0'").wif_public(), pk_wif2],
                                       sigs_required=2, network='testnet', databasefile=DATABASEFILE_UNITTESTS)
        wl1_key = wl1.new_key()
        wl2_key = wl2.new_key()
        self.assertEqual(wl1_key.address, wl2_key.address)

    def test_wallet_multisig_bitcoinlib_testnet_transaction_send(self):
        if os.path.isfile(DATABASEFILE_UNITTESTS):
            os.remove(DATABASEFILE_UNITTESTS)

        key_list = [
            'Pdke4WfXvALPdbrKEfBU9z9BNuRNbv1gRr66BEiZHKcRXDSZQ3gV',
            'PhUTR4ZkZu9Xkzn3ee3xMU1TxbNx6ENJvUjX4wBaZDyTCMrn1zuE',
            'PdnZFcwpxUSAcFE6MHB78weVAguwzSTUMBqswkqie7Uxfxsd77Zs'
        ]

        # Create wallet and generate key
        wl = HDWallet.create_multisig('multisig_test_simple', key_list, sigs_required=2, network='bitcoinlib_test',
                                      databasefile=DATABASEFILE_UNITTESTS)
        wl.new_key()

        # Sign, verify and send transaction
        wl.utxos_update()  # In bitcoinlib_test network this generates new UTXO's
        t = wl.transaction_create([('21DBmFUMQMP7A6KeENXgZQ4wJdSCeGc2zFo', 100000)])
        t.sign()
        self.assertTrue(t.verify())
        t.send()
        self.assertEqual(t.hash, 'succesfull_test_sendrawtransaction')

    def test_wallet_multisig_2of2(self):
        """
        Create 2 cosigner wallets with 1 own private key a public key from other cosigner
        Then create and sign transaction if first wallet, import and sign it in second wallet
        and verify created transaction.

        """
        if os.path.isfile(DATABASEFILE_UNITTESTS):
            os.remove(DATABASEFILE_UNITTESTS)

        keys = [
            HDKey('YXscyqNJ5YK411nwB4wzazXjJn9L9iLAR1zEMFcpLipDA25rZregBGgwXmprsvQLeQAsuTvemtbCWR1AHaPv2qmvkartoiFUU6'
                  'qu1uafT2FETtXT', network='bitcoinlib_test'),
            HDKey('YXscyqNJ5YK411nwB4EyGbNZo9eQSUWb64vAFKHt7E2LYnbmoNz8Gyjs6xc7iYAudcnkgf127NPnaanuUgyRngAiwYBcXKGsSJ'
                  'wadGhxByT2MnLd', network='bitcoinlib_test')]

        msw1 = HDWallet.create_multisig('msw1', [keys[0], keys[1].subkey_for_path("m/45'/9999999'/0'").wif_public()],
                                        network='bitcoinlib_test', sort_keys=False, sigs_required=2,
                                        databasefile=DATABASEFILE_UNITTESTS)
        msw2 = HDWallet.create_multisig('msw2', [keys[0].subkey_for_path("m/45'/9999999'/0'").wif_public(), keys[1]],
                                        network='bitcoinlib_test', sort_keys=False, sigs_required=2,
                                        databasefile=DATABASEFILE_UNITTESTS)
        msw1.new_key()
        msw2.new_key()
        msw1.utxos_update()
        msw2.utxos_update()
        utxos = msw1.utxos()
        output_arr = [('21KnydRNSmqAf8Py74mMiwRXYHGxW27zyDu', utxos[0]['value'] - 50000)]
        input_arr = [(utxos[0]['tx_hash'], utxos[0]['output_n'], utxos[0]['key_id'], utxos[0]['value'])]
        t = msw1.transaction_create(output_arr, input_arr, transaction_fee=50000)
        t.sign()
        t2 = msw2.transaction_import(t.raw())
        t2.sign()
        self.assertTrue(t2.verify())

    def test_wallet_multisig_2of2_different_database(self):
        """
        Same unittest as before (test_wallet_multisig_sign_2_different_wallets) but now with 2
        separate databases to check for database inteference.

        """
        if os.path.isfile(DATABASEFILE_UNITTESTS):
            os.remove(DATABASEFILE_UNITTESTS)
        if os.path.isfile(DATABASEFILE_UNITTESTS_2):
            os.remove(DATABASEFILE_UNITTESTS_2)

        keys = [
            HDKey('YXscyqNJ5YK411nwB4wzazXjJn9L9iLAR1zEMFcpLipDA25rZregBGgwXmprsvQLeQAsuTvemtbCWR1AHaPv2qmvkartoiFUU6'
                  'qu1uafT2FETtXT', network='bitcoinlib_test'),
            HDKey('YXscyqNJ5YK411nwB4EyGbNZo9eQSUWb64vAFKHt7E2LYnbmoNz8Gyjs6xc7iYAudcnkgf127NPnaanuUgyRngAiwYBcXKGsSJ'
                  'wadGhxByT2MnLd', network='bitcoinlib_test')]

        msw1 = HDWallet.create_multisig('msw1', [keys[0], keys[1].subkey_for_path("m/45'/9999999'/0'").wif_public()],
                                        network='bitcoinlib_test', sort_keys=False, sigs_required=2,
                                        databasefile=DATABASEFILE_UNITTESTS)
        msw2 = HDWallet.create_multisig('msw2', [keys[0].subkey_for_path("m/45'/9999999'/0'").wif_public(), keys[1]],
                                        network='bitcoinlib_test', sort_keys=False, sigs_required=2,
                                        databasefile=DATABASEFILE_UNITTESTS_2)
        msw1.new_key()
        msw2.new_key()
        msw1.utxos_update()
        msw2.utxos_update()
        utxos = msw1.utxos()
        output_arr = [('21KnydRNSmqAf8Py74mMiwRXYHGxW27zyDu', utxos[0]['value'] - 50000)]
        input_arr = [(utxos[0]['tx_hash'], utxos[0]['output_n'], utxos[0]['key_id'], utxos[0]['value'])]
        t = msw1.transaction_create(output_arr, input_arr, transaction_fee=50000)
        t.sign()
        t2 = msw2.transaction_import(t.raw())
        t2.sign()
        t2.send()
        self.assertEqual(t2.hash, 'succesfull_test_sendrawtransaction')

    @staticmethod
    def _multisig_test(sigs_required, number_of_sigs, sort_keys, network):
        # Create Keys
        key_dict = {}
        for key_id in range(number_of_sigs):
            key_dict[key_id] = HDKey(network=network)
        random_output_address = HDKey(network=network).key.address()

        # Create wallets with 1 private key each
        wallet_dict = {}
        wallet_keys = {}
        for wallet_id in range(number_of_sigs):
            wallet_name = 'multisig-%d' % wallet_id
            key_list = []
            for key_id in key_dict:
                if key_id == wallet_id:
                    key_list.append(key_dict[key_id])
                else:
                    key_list.append(key_dict[key_id].
                                    subkey_for_path(
                        "m/45'/%d'/0'" % Network(network).bip44_cointype).wif_public())
            wallet_dict[wallet_id] = HDWallet.create_multisig(
                wallet_name, key_list, sigs_required=sigs_required, network=network, sort_keys=sort_keys,
                databasefile=DATABASEFILE_UNITTESTS)
            wallet_keys[wallet_id] = wallet_dict[wallet_id].new_key()
            wallet_dict[wallet_id].utxos_update()

        # Create transaction in one random wallet
        wallet_ids = [i for i in range(0, number_of_sigs)]
        shuffle(wallet_ids)
        transaction_fee = 50000
        wallet_id = wallet_ids.pop()
        wlt = wallet_dict[wallet_id]
        utxos = wlt.utxos()
        output_arr = [(random_output_address, utxos[0]['value'] - transaction_fee)]
        input_arr = [(utxos[0]['tx_hash'], utxos[0]['output_n'], utxos[0]['key_id'], utxos[0]['value'])]
        t = wlt.transaction_create(output_arr, input_arr, transaction_fee=transaction_fee)
        t.sign()
        n_signs = 1

        # Sign transaction with other wallets until required number of signatures is reached
        while wallet_ids and n_signs < sigs_required:
            wallet_id = wallet_ids.pop()
            t = wallet_dict[wallet_id].transaction_import(t.raw())
            t.sign()
            n_signs += 1
        return t

    def test_wallet_multisig_2of3(self):
        if os.path.isfile(DATABASEFILE_UNITTESTS):
            os.remove(DATABASEFILE_UNITTESTS)
        t = self._multisig_test(2, 3, False, 'bitcoinlib_test')
        self.assertTrue(t.verify())

    def test_wallet_multisig_2of3_sorted(self):
        if os.path.isfile(DATABASEFILE_UNITTESTS):
            os.remove(DATABASEFILE_UNITTESTS)
        t = self._multisig_test(2, 3, True, 'bitcoinlib_test')
        self.assertTrue(t.verify())

    def test_wallet_multisig_3of5(self):
        if os.path.isfile(DATABASEFILE_UNITTESTS):
            os.remove(DATABASEFILE_UNITTESTS)
        t = self._multisig_test(3, 5, False, 'bitcoinlib_test')
        self.assertTrue(t.verify())

    # Disable for now takes about 46 seconds because it needs to create 9 * 9 wallets and lots of keys
    # def test_wallet_multisig_5of9(self):
    #     if os.path.isfile(DATABASEFILE_UNITTESTS):
    #         os.remove(DATABASEFILE_UNITTESTS)
    #     t = self._multisig_test(5, 9, 'bitcoinlib_test')
    #     self.assertTrue(t.verify())

    def test_wallet_multisig_2of2_with_single_key(self):
        if os.path.isfile(DATABASEFILE_UNITTESTS):
            os.remove(DATABASEFILE_UNITTESTS)
        keys = [
            HDKey(network='bitcoinlib_test'),
            HDKey(network='bitcoinlib_test', key_type='single')
        ]
        key_list = [keys[0], keys[1].public()]

        wl = HDWallet.create_multisig('multisig_expk2', key_list, sigs_required=2, network='bitcoinlib_test',
                                      databasefile=DATABASEFILE_UNITTESTS)
        wl.new_key()
        wl.new_key()
        wl.new_key_change()
        wl.utxos_update()
        key_names = [k.name for k in wl.keys(is_active=False)]
        self.assertListEqual(key_names, ['Multisig Key 8/7', 'Multisig Key 10/7', 'Multisig Key 12/7'])

        t = wl.transaction_create([(HDKey(network='bitcoinlib_test').key.address(), 6400000)], min_confirms=0)
        t.sign(keys[1])
        t.send()
        self.assertEqual(t.hash, 'succesfull_test_sendrawtransaction')

        key_names_active = [k.name for k in wl.keys(is_active=False)]
        self.assertEqual(key_names_active,
                         ['Multisig Key 8/7', 'Multisig Key 10/7', 'Multisig Key 12/7', 'Multisig Key 14/7'])

    def test_wallet_multisig_sorted_keys(self):
        if os.path.isfile(DATABASEFILE_UNITTESTS):
            os.remove(DATABASEFILE_UNITTESTS)
        key1 = HDKey()
        key2 = HDKey()
        key3 = HDKey()
        w1 = HDWallet.create_multisig(
            'w1', [key1, key2.account_multisig_key().public(), key3.account_multisig_key().public()],
            sigs_required=2, sort_keys=True, databasefile=DATABASEFILE_UNITTESTS)
        w2 = HDWallet.create_multisig(
            'w2', [key1.account_multisig_key().public(), key2, key3.account_multisig_key().public()],
            sigs_required=2, sort_keys=True, databasefile=DATABASEFILE_UNITTESTS)
        w3 = HDWallet.create_multisig(
            'w3', [key1.account_multisig_key().public(), key2.account_multisig_key().public(), key3],
            sigs_required=2,  sort_keys=True, databasefile=DATABASEFILE_UNITTESTS)
        for _ in range(10):
            address1 = w1.new_key().address
            address2 = w2.new_key().address
            address3 = w3.new_key().address
            self.assertTrue((address1 == address2 == address3),
                            'Different addressed generated: %s %s %s' % (address1, address2, address3))

    def test_wallet_multisig_sign_with_external_single_key(self):
        if os.path.isfile(DATABASEFILE_UNITTESTS):
            os.remove(DATABASEFILE_UNITTESTS)
        NETWORK = 'bitcoinlib_test'
        words = 'square innocent drama'
        seed = Mnemonic().to_seed(words, 'password')
        hdkey = HDKey.from_seed(seed, network=NETWORK)
        hdkey.key_type = 'single'

        key_list = [
            HDKey(network=NETWORK).account_multisig_key().public(),
            HDKey(network=NETWORK),
            hdkey.public()
        ]
        wallet = HDWallet.create_multisig('Multisig-2-of-3-example', key_list, 2, network=NETWORK,
                                          databasefile=DATABASEFILE_UNITTESTS)
        wallet.new_key()
        wallet.utxos_update()
        wt = wallet.send_to('n2eMqTT929pb1RDNuqEnxdaLau1rxy3efi', 10000000)
        self.assertFalse(wt.verify())
        wt.sign(hdkey)
        self.assertTrue(wt.verify())


class TestWalletKeyImport(unittest.TestCase):

    def test_wallet_key_import_and_sign_multisig(self):
        if os.path.isfile(DATABASEFILE_UNITTESTS):
            os.remove(DATABASEFILE_UNITTESTS)
        NETWORK = 'bitcoinlib_test'
        words = 'square innocent drama'
        seed = Mnemonic().to_seed(words, 'password')
        hdkey = HDKey.from_seed(seed, network=NETWORK)
        hdkey.key_type = 'single'

        key_list = [
            HDKey(network=NETWORK).account_multisig_key().public(),
            HDKey(network=NETWORK),
            hdkey.public()
        ]
        wallet = HDWallet.create_multisig('Multisig-2-of-3-example', key_list, 2, sort_keys=True, network=NETWORK,
                                          databasefile=DATABASEFILE_UNITTESTS)
        wallet.new_key()
        wallet.utxos_update()
        wallet.import_key(hdkey)
        wt = wallet.send_to('n2eMqTT929pb1RDNuqEnxdaLau1rxy3efi', 10000000)
        self.assertEqual(wt.hash, 'succesfull_test_sendrawtransaction')

    def test_wallet_import_private_for_known_public(self):
        if os.path.isfile(DATABASEFILE_UNITTESTS):
            os.remove(DATABASEFILE_UNITTESTS)

        hdkey = HDKey(
            'xprv9s21ZrQH143K2noEZoqGHnaDDLjrnFpis8jm7NWDhkWuNNCqMupGSy7PMYtGL9jvdTY7Nx3GZ6UZ9C52nebwbYXK73imaPUK24'
            'dZJtGZhGd')
        wallet = HDWallet.create('public-private', hdkey.account_key().public(), databasefile=DATABASEFILE_UNITTESTS)
        wallet.import_key(hdkey)

        self.assertListEqual([k.path for k in wallet.keys()], ["m/44'/0'/0'", 'm', "m/44'", "m/44'/0'"])
        self.assertEqual(wallet.new_account().address, '16m3JAtQjHbmEZd8uYTyKebvrxh2RsFHB')
        self.assertEqual(wallet.new_key().address, '1P8BTrsBn8DKGQq7nSWPiEiUDgiG8sW1kf')


class TestWalletTransaction(unittest.TestCase):

    def setUp(self):
        if os.path.isfile(DATABASEFILE_UNITTESTS):
            os.remove(DATABASEFILE_UNITTESTS)
        account_key = 'tpubDCmJWqxWch7LYDhSuE1jEJMbAkbkDm3DotWKZ69oZfNMzuw7U5DwEaTVZHGPzt5j9BJDoxqVkPHt2EpUF66FrZhpfq' \
                      'ZY6DFj6x61Wwbrg8Q'
        self.wallet = wallet_create_or_open('utxo-test', key=account_key, network='testnet',
                                            databasefile=DATABASEFILE_UNITTESTS)
        self.wallet.new_key()
        self.wallet.utxos_update()

    def test_wallet_import_utxos(self):
        total_value = sum([utxo['value'] for utxo in self.wallet.utxos()])
        self.assertEqual(total_value, 60000000)

    def test_wallet_sweep_public_wallet(self):
        tx = self.wallet.sweep('mwCvJviVTzjEKLZ1UW5jaepjWHUeoYrEe7', fee_per_kb=50000)
        prev_tx_list_check = [
            '4fffbf7c50009e5477ac06b9f1741890f7237191d1cf5489c7b4039df2ebd626',
            '9423919185b15c633d2fcd5095195b521a8970f01ca6413c43dbe5646e5b8e1e',
            'fb575942ef5ddc0d6afe10ccf73928faa81315a1f9be2d5b8a801daf7d251a6f']
        prev_tx_list = sorted([to_hexstring(x.prev_hash) for x in tx.inputs])
        self.assertListEqual(prev_tx_list, prev_tx_list_check)

    def test_wallet_offline_create_transaction(self):
        hdkey_wif = 'tprv8ZgxMBicQKsPf5exCdeBgnYjJt2LxDcQbv6u9HHymY3qh6EoTy8SGwou5xyvExL3iWfBsZWp3YUyo9gRmxQxrBS2FwGk' \
                    'qjcDhTcyVLhrXXZ'
        hdkey = HDKey(hdkey_wif)
        wlt = wallet_create_or_open('offline-create-transaction', key=hdkey, network='testnet',
                                    databasefile=DATABASEFILE_UNITTESTS)
        wlt.get_key()
        utxos = [{
            'address': 'n2S9Czehjvdmpwd2YqekxuUC1Tz5ZdK3YN',
            'script': '',
            'confirmations': 10,
            'output_n': 1,
            'tx_hash': '9df91f89a3eb4259ce04af66ad4caf3c9a297feea5e0b3bc506898b6728c5003',
            'value': 8970937
        }]
        wlt.utxos_update(utxos=utxos)
        t = wlt.transaction_create([('n2S9Czehjvdmpwd2YqekxuUC1Tz5ZdK3YN', 100)], transaction_fee=5000)
        t.sign()
        self.assertTrue(t.verify())

    def test_wallet_scan(self):
        account_key = 'tpubDCmJWqxWch7LYDhSuE1jEJMbAkbkDm3DotWKZ69oZfNMzuw7U5DwEaTVZHGPzt5j9BJDoxqVkPHt2EpUF66FrZhpfq' \
                      'ZY6DFj6x61Wwbrg8Q'
        self.wallet = wallet_create_or_open('scan-test', key=account_key, network='testnet',
                                            databasefile=DATABASEFILE_UNITTESTS)
        self.wallet.scan()
        self.assertEqual(len(self.wallet.keys()), 31)
        self.assertEqual(self.wallet.balance(), 60500000)

    def test_wallet_two_utxos_one_key(self):
        wlt = HDWallet.create('double-utxo-test', network='bitcoinlib_test', databasefile=DATABASEFILE_UNITTESTS)
        key = wlt.new_key()
        wlt.utxos_update()
        utxos = wlt.utxos()

        inp1 = Input(prev_hash=utxos[0]['tx_hash'], output_index=utxos[0]['output_n'], keys=key.key_public,
                     network='bitcoinlib_test')
        inp2 = Input(prev_hash=utxos[1]['tx_hash'], output_index=utxos[1]['output_n'], keys=key.key_public,
                     network='bitcoinlib_test')
        out = Output(10000000, address=key.address, network='bitcoinlib_test')

        t = Transaction(inputs=[inp1, inp2], outputs=[out], network='testnet')
        t.sign(key.key_private)
        self.assertTrue(t.verify())<|MERGE_RESOLUTION|>--- conflicted
+++ resolved
@@ -328,11 +328,7 @@
 
         w.new_key()
         w.utxos_update()
-<<<<<<< HEAD
-        self.assertEqual(w.send_to('21DBmFUMQMP7A6KeENXgZQ4wJdSCeGc2zFo', 50000000).hash,
-=======
-        self.assertEqual(w.send_to('21DBmFUMQMP7A6KeENXgZQ4wJdSCeGc2zFo', 1),
->>>>>>> f55c29f4
+        self.assertEqual(w.send_to('21DBmFUMQMP7A6KeENXgZQ4wJdSCeGc2zFo', 5000000).hash,
                          'succesfull_test_sendrawtransaction')
 
     def test_wallet_bitcoinlib_testnet_send_utxos_updated(self):
@@ -754,9 +750,9 @@
         wlt.utxos_update()
         utxos = wlt.utxos()
 
-        inp1 = Input(prev_hash=utxos[0]['tx_hash'], output_index=utxos[0]['output_n'], keys=key.key_public,
+        inp1 = Input(prev_hash=utxos[0]['tx_hash'], output_n=utxos[0]['output_n'], keys=key.key_public,
                      network='bitcoinlib_test')
-        inp2 = Input(prev_hash=utxos[1]['tx_hash'], output_index=utxos[1]['output_n'], keys=key.key_public,
+        inp2 = Input(prev_hash=utxos[1]['tx_hash'], output_n=utxos[1]['output_n'], keys=key.key_public,
                      network='bitcoinlib_test')
         out = Output(10000000, address=key.address, network='bitcoinlib_test')
 
