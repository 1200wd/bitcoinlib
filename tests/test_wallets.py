--- conflicted
+++ resolved
@@ -2178,19 +2178,13 @@
         self.assertEqual(len(w.transactions()), 1)
 
     def test_wallet_create_import_key(self):
-<<<<<<< HEAD
-        w = wallet_create_or_open("test_wallet_create_import_key_private", network='bitcoinlib_test')
+        w = wallet_create_or_open("test_wallet_create_import_key_private", network='bitcoinlib_test',
+                                  db_uri=self.DATABASE_URI)
 
         w.utxos_update()
         wk = w.public_master()
-        w2 = wallet_create_or_open('test_wallet_create_import_key_public', network='bitcoinlib_test', keys=wk)
-=======
-        w = wallet_create_or_open("wallet_private", network='bitcoinlib_test', db_uri=self.DATABASE_URI)
-
-        w.utxos_update()
-        wk = w.public_master()
-        w2 = wallet_create_or_open('wallet_public', network='bitcoinlib_test', keys=wk, db_uri=self.DATABASE_URI)
->>>>>>> be576bc2
+        w2 = wallet_create_or_open('test_wallet_create_import_key_public', network='bitcoinlib_test', keys=wk,
+                                   db_uri=self.DATABASE_URI)
         w2.utxos_update()
 
         wt = w2.send_to('21HKMUVtSUETuWyDESrmCj6Vwvtuns8XG5k', 1000, fee=1000)
