# -*- coding: utf-8 -*-
#
#    BitcoinLib - Python Cryptocurrency Library
#    Unit Tests for Wallet Class
#    © 2016 - 2023 May - 1200 Web Development <http://1200wd.com/>
#
#    This program is free software: you can redistribute it and/or modify
#    it under the terms of the GNU Affero General Public License as
#    published by the Free Software Foundation, either version 3 of the
#    License, or (at your option) any later version.
#
#    This program is distributed in the hope that it will be useful,
#    but WITHOUT ANY WARRANTY; without even the implied warranty of
#    MERCHANTABILITY or FITNESS FOR A PARTICULAR PURPOSE.  See the
#    GNU Affero General Public License for more details.
#
#    You should have received a copy of the GNU Affero General Public License
#    along with this program.  If not, see <http://www.gnu.org/licenses/>.
#

import unittest
from random import shuffle

try:
    import mysql.connector
    from parameterized import parameterized_class
    import psycopg2
    from psycopg2 import sql
    from psycopg2.extensions import ISOLATION_LEVEL_AUTOCOMMIT
except ImportError as e:
    print("Could not import all modules. Error: %s" % e)
    # from psycopg2cffi import compat  # Use for PyPy support
    # compat.register()
    pass  # Only necessary when mysql or postgres is used
from bitcoinlib.wallets import *
from bitcoinlib.encoding import USE_FASTECDSA
from bitcoinlib.mnemonic import Mnemonic
from bitcoinlib.keys import HDKey, BKeyError
from bitcoinlib.values import Value
from tests.test_custom import CustomAssertions

DATABASEFILE_UNITTESTS = os.path.join(str(BCL_DATABASE_DIR), 'bitcoinlib.unittest.sqlite')
DATABASEFILE_UNITTESTS_2 = os.path.join(str(BCL_DATABASE_DIR), 'bitcoinlib.unittest2.sqlite')
DATABASE_NAME = 'bitcoinlib_test'
DATABASE_NAME_2 = 'bitcoinlib2_test'

db_uris = (
    ('sqlite', 'sqlite:///' + DATABASEFILE_UNITTESTS, 'sqlite:///' + DATABASEFILE_UNITTESTS_2),)

print("UNITTESTS_FULL_DATABASE_TEST: %s" % UNITTESTS_FULL_DATABASE_TEST)

if UNITTESTS_FULL_DATABASE_TEST:
    db_uris += (
        ('mysql', 'mysql://root:root@localhost:3306/' + DATABASE_NAME,
         'mysql://root:root@localhost:3306/' + DATABASE_NAME_2),
        ('postgresql', 'postgresql://postgres:postgres@localhost:5432/' + DATABASE_NAME,
         'postgresql://postgres:postgres@localhost:5432/' + DATABASE_NAME_2),
    )


params = (('SCHEMA', 'DATABASE_URI', 'DATABASE_URI_2'), (
    db_uris
))


class TestWalletMixin:
    SCHEMA = None

    @classmethod
    def create_db_if_needed(cls, db):
        if cls.SCHEMA == 'postgresql':
            con = psycopg2.connect(user='postgres', host='localhost', password='postgres')
            con.set_isolation_level(ISOLATION_LEVEL_AUTOCOMMIT)
            cur = con.cursor()
            try:
                cur.execute(sql.SQL("CREATE DATABASE {}").format(
                    sql.Identifier(db))
                )
            except Exception:
                pass
            finally:
                cur.close()
                con.close()
        elif cls.SCHEMA == 'mysql':
            con = mysql.connector.connect(user='root', host='localhost')
            cur = con.cursor()
            cur.execute('CREATE DATABASE IF NOT EXISTS {}'.format(db))
            con.commit()
            cur.close()
            con.close()

    @classmethod
    def db_remove(cls):
        close_all_sessions()
        if cls.SCHEMA == 'sqlite':
            for db in [DATABASEFILE_UNITTESTS, DATABASEFILE_UNITTESTS_2]:
                if os.path.isfile(db):
                    try:
                        os.remove(db)
                    except PermissionError:
                        db_obj = Db(db)
                        db_obj.drop_db(True)
                        db_obj.session.close()
                        db_obj.engine.dispose()
        elif cls.SCHEMA == 'postgresql':
            for db in [DATABASE_NAME, DATABASE_NAME_2]:
                cls.create_db_if_needed(db)
                con = psycopg2.connect(user='postgres', host='localhost', password='postgres', database=db)
                con.set_isolation_level(ISOLATION_LEVEL_AUTOCOMMIT)
                cur = con.cursor()
                try:
                    # drop all tables
                    cur.execute(sql.SQL("""
                        DO $$ DECLARE
                            r RECORD;
                        BEGIN
                            FOR r IN (SELECT tablename FROM pg_tables WHERE schemaname = current_schema()) LOOP
                                EXECUTE 'DROP TABLE IF EXISTS ' || quote_ident(r.tablename) || ' CASCADE';
                            END LOOP;
                        END $$;"""))
                finally:
                    cur.close()
                    con.close()
        elif cls.SCHEMA == 'mysql':
            for db in [DATABASE_NAME, DATABASE_NAME_2]:
                cls.create_db_if_needed(db)
                con = mysql.connector.connect(user='root', host='localhost', database=db, autocommit=True)
                cur = con.cursor(buffered=True)
                try:
                    cur.execute("DROP DATABASE {};".format(db))
                    cur.execute("CREATE DATABASE {};".format(db))
                finally:
                    cur.close()
                    con.close()


@parameterized_class(*params)
class TestWalletCreate(TestWalletMixin, unittest.TestCase):
    wallet = None

    @classmethod
    def setUpClass(cls):
        cls.db_remove()
        cls.wallet = Wallet.create(
            name='test_wallet_create', witness_type='legacy',
            db_uri=cls.DATABASE_URI)

    def test_wallet_create(self):
        self.assertTrue(isinstance(self.wallet, Wallet))

    def test_wallet_info(self):
        if os.name == 'nt':
            self.skipTest("Problems with Travis windows python encodings")
        self.assertIsNone(self.wallet.info())
        self.assertIn("<Wallet(name=\"test_wallet_create\", db_uri=", repr(self.wallet))

    def test_wallet_exists(self):
        self.assertTrue(wallet_exists(self.wallet.wallet_id, db_uri=self.DATABASE_URI))
        self.assertTrue(wallet_exists('test_wallet_create', db_uri=self.DATABASE_URI))

    def test_wallet_key_info(self):
        self.assertIsNone(self.wallet.main_key.key().info())
        self.assertTrue(self.wallet.main_key.as_dict())

    def test_wallet_create_account(self):
        new_account = self.wallet.new_account(account_id=100)
        self.assertEqual(new_account.depth, 3)
        self.assertEqual(new_account.wif[:4], 'xprv')
        self.assertEqual(new_account.path, "m/44'/0'/100'")

    def test_wallet_create_key(self):
        new_key = self.wallet.new_key(account_id=200)
        self.assertEqual(new_key.depth, 5)
        self.assertEqual(new_key.wif[:4], 'xprv')
        self.assertEqual(new_key.path, "m/44'/0'/200'/0/0")

    def test_wallets_list(self):
        wallets = wallets_list(db_uri=self.DATABASE_URI)
        self.assertEqual(wallets[0]['name'], 'test_wallet_create')

    def test_delete_wallet(self):
        Wallet.create(
            name='wallet_to_remove',
            db_uri=self.DATABASE_URI)
        self.assertEqual(wallet_delete('wallet_to_remove', db_uri=self.DATABASE_URI), 1)

    def test_delete_wallet_no_private(self):
        key = ("BC19UtECk2r9PVQYhZo2RsN5SJVTmTt6NjCqGh6KH7FoVGhV9oV3f6UdyMtSzWPUBPw2S313ZJqCCNd6kTV9xbNQWzPBUVufnp"
               "sNKhh3vb3ut5bY")
        Wallet.create('delete_watch_only_wallet', keys=key, network='bitcoinlib_test', db_uri=self.DATABASE_URI)
        self.assertEqual(wallet_delete('delete_watch_only_wallet', db_uri=self.DATABASE_URI), 1)

    def test_wallet_empty(self):
        w = Wallet.create('empty_wallet_test', db_uri=self.DATABASE_URI)
        self.assertNotEqual(len(w.keys()), 1)
        master_key = w.public_master().key()
        w2 = Wallet.create('empty_wallet_test2', keys=master_key, db_uri=self.DATABASE_URI)
        w3 = Wallet.create('empty_wallet_test3', keys=master_key, db_uri=self.DATABASE_URI)
        wallet_empty('empty_wallet_test', db_uri=self.DATABASE_URI)
        wallet_empty('empty_wallet_test2', db_uri=self.DATABASE_URI)
        wallet_empty(w3.wallet_id, db_uri=self.DATABASE_URI)
        self.assertEqual(len(w.keys()), 1)
        self.assertEqual(len(w2.keys()), 1)
        self.assertEqual(len(w3.keys()), 1)
        # Test exceptions
        self.assertRaisesRegex(WalletError, "Wallet 'unknown_wallet_2' not found", wallet_empty, 'unknown_wallet_2',
                                db_uri=self.DATABASE_URI)

    def test_wallet_delete_not_empty(self):
        w = Wallet.create('unempty_wallet_test', network='bitcoinlib_test', db_uri=self.DATABASE_URI)
        w.utxos_update()
        self.assertRaisesRegex(WalletError, "still has unspent outputs. Use 'force=True' to delete this wallet",
                                wallet_delete, 'unempty_wallet_test', db_uri=self.DATABASE_URI)
        self.assertTrue(wallet_delete('unempty_wallet_test', db_uri=self.DATABASE_URI, force=True))

    def test_delete_wallet_exception(self):
        self.assertRaisesRegex(WalletError, '', wallet_delete, 'unknown_wallet', db_uri=self.DATABASE_URI)

    def test_wallet_unknown_error(self):
        self.assertRaisesRegex(WalletError, "Wallet 'test_wallet_create_errors10' not found",
                                Wallet, 'test_wallet_create_errors10', db_uri=self.DATABASE_URI)

    def test_wallet_duplicate_key_for_path(self):
        nkfp = self.wallet.key_for_path("m/44'/0'/100'/1200/1200")
        nkfp2 = self.wallet.key_for_path("m/44'/0'/100'/1200/1200")
        self.assertEqual(nkfp.key().wif(), nkfp2.key().wif())

    def test_wallet_key_for_path_normalized(self):
        nkfp = self.wallet.key_for_path("m/44h/0p/100H/1200/1201")
        nkfp2 = self.wallet.key_for_path("m/44'/0'/100'/1200/1201")
        self.assertEqual(nkfp.key().wif(), nkfp2.key().wif())

    def test_wallet_create_with_passphrase(self):
        passphrase = "always reward element perfect chunk father margin slab pond suffer episode deposit"
        wlt = Wallet.create("wallet-passphrase", keys=passphrase, network='testnet', witness_type='legacy',
                            db_uri=self.DATABASE_URI)
        key0 = wlt.get_key()
        self.assertEqual(key0.address, "mqDeXXaFnWKNWhLmAae7zHhZDW4PMsLHPp")

    def test_wallet_create_with_passphrase_litecoin(self):
        passphrase = "always reward element perfect chunk father margin slab pond suffer episode deposit"
        wlt = Wallet.create("wallet-passphrase-litecoin", keys=passphrase, network='litecoin',
                            witness_type='legacy', db_uri=self.DATABASE_URI)
        keys = wlt.get_keys(number_of_keys=5)
        self.assertEqual(keys[4].address, "Li5nEi62nAKWjv6fpixEpoLzN1pYFK621g")

    def test_wallet_create_change_name(self):
        wlt = Wallet.create('test_wallet_create_change_name', db_uri=self.DATABASE_URI)
        wlt.name = 'wallet_renamed'
        wlt2 = Wallet('wallet_renamed', db_uri=self.DATABASE_URI)
        self.assertEqual(wlt2.name, 'wallet_renamed')

    def test_wallet_create_errors(self):
        Wallet.create('test_wallet_create_errors', db_uri=self.DATABASE_URI)
        self.assertRaisesRegex(WalletError, "Wallet with name 'test_wallet_create_errors' already exists",
                                Wallet.create, 'test_wallet_create_errors', db_uri=self.DATABASE_URI)
        self.assertRaisesRegex(WalletError, "Only bip32 or single key scheme's are supported at the moment",
                                Wallet.create, 'test_wallet_create_errors2', scheme='raar',
                                db_uri=self.DATABASE_URI)
        self.assertRaisesRegex(WalletError, "Wallet name '123' invalid, please include letter characters",
                                Wallet.create, '123', db_uri=self.DATABASE_URI)
        self.assertRaisesRegex(WalletError, "Please enter wallet name",
                                Wallet.create, '', db_uri=self.DATABASE_URI)
        self.assertRaisesRegex(WalletError, "Witness type unknown not supported at the moment",
                                Wallet.create, '', witness_type='unknown', db_uri=self.DATABASE_URI)
        self.assertRaisesRegex(WalletError, "Multisig wallets should use bip32 scheme not single",
                                Wallet.create, 'test_wallet_create_errors_multisig', keys=[HDKey(), HDKey()],
                                scheme='single', db_uri=self.DATABASE_URI)
        self.assertRaisesRegex(WalletError, "Password protected multisig wallets not supported",
                                Wallet.create, 'test_wallet_create_errors_multisig2', keys=[HDKey(), HDKey()],
                                password='geheim', db_uri=self.DATABASE_URI)
        self.assertRaisesRegex(WalletError, "Number of keys required to sign is greater then number of keys provided",
                                Wallet.create, 'test_wallet_create_errors_multisig3', keys=[HDKey(), HDKey()],
                                sigs_required=3, db_uri=self.DATABASE_URI)
        self.assertRaisesRegex(WalletError,
                                "Network from key \(dash\) is different then specified network \(bitcoin\)",
                                Wallet.create, 'test_wallet_create_errors_multisig4',
                                keys=[HDKey(), HDKey(network='dash')], db_uri=self.DATABASE_URI)
<<<<<<< HEAD
        self.assertRaisesRegexp(WalletError, "Invalid key or address: zwqrC7h9pRj7SBhLRDG4FnkNBRQgene3y3",
=======
        passphrase = 'usual olympic ride small mix follow trend baby stereo sweet lucky lend'
        self.assertRaisesRegex(WalletError, "Please specify network when using passphrase to create a key",
                                Wallet.create, 'test_wallet_create_errors3', keys=passphrase,
                                db_uri=self.DATABASE_URI)
        self.assertRaisesRegex(WalletError, "Invalid key or address: zwqrC7h9pRj7SBhLRDG4FnkNBRQgene3y3",
>>>>>>> 51cc152a
                                Wallet.create, 'test_wallet_create_errors4', keys='zwqrC7h9pRj7SBhLRDG4FnkNBRQgene3y3',
                                db_uri=self.DATABASE_URI)
        self.assertRaisesRegex(WalletError, "Invalid key or address: zwqrC7h9pRj7SBhLRDG4FnkNBRQgene3y3",
                                Wallet.create, 'test_wallet_create_errors4', keys='zwqrC7h9pRj7SBhLRDG4FnkNBRQgene3y3',
                                db_uri=self.DATABASE_URI)
        k = HDKey(network='litecoin').wif_private()
        self.assertRaisesRegex(WalletError, "Invalid key or address",
                                Wallet.create, 'test_wallet_create_errors5', keys=k, network='bitcoin',
                                db_uri=self.DATABASE_URI)
        self.assertRaisesRegex(WalletError, "Segwit is not supported for Dash wallets",
                                Wallet.create, 'test_wallet_create_errors6', keys=HDKey(network='dash'),
                                witness_type='segwit', db_uri=self.DATABASE_URI)
        k = HDKey().subkey_for_path('m/1/2/3/4/5/6/7')
        self.assertRaisesRegex(WalletError, "Depth of provided public master key 7 does not correspond with key path",
                                Wallet.create, 'test_wallet_create_errors7', keys=k,
                                db_uri=self.DATABASE_URI)

    def test_wallet_rename_duplicate(self):
        Wallet.create('test_wallet_rename_duplicate1', db_uri=self.DATABASE_URI)
        w2 = Wallet.create('test_wallet_rename_duplicate2', db_uri=self.DATABASE_URI)

        def test_func():
            w2.name = 'test_wallet_rename_duplicate1'

        self.assertRaisesRegex(WalletError, "Wallet with name 'test_wallet_rename_duplicate1' already exists",
                                test_func)

    def test_wallet_as_dict_json(self):
        wallet = Wallet.create("test_wallet_as_dict_json", db_uri=self.DATABASE_URI, network='bitcoinlib_test')
        self.assertTrue(wallet.as_dict())
        self.assertTrue(wallet.as_json())

    def test_wallet_create_bip38(self):
        if not USING_MODULE_SCRYPT:
            self.skipTest('Need scrypt module to test BIP38 wallets')
        passphrase = "region kite swamp float card flag chalk click gadget share wage clever"
        k = HDKey().from_passphrase(passphrase, witness_type='legacy')
        ke = k.encrypt('hoihoi')
        w = wallet_create_or_open('kewallet', ke, password='hoihoi', network='bitcoin', witness_type='legacy',
                                  db_uri=self.DATABASE_URI)
        self.assertEqual(k.private_hex, w.main_key.key_private.hex())

    def test_wallet_create_bip38_segwit(self):
        if not USING_MODULE_SCRYPT:
            self.skipTest('Need scrypt module to test BIP38 wallets')
        passphrase = "region kite swamp float card flag chalk click gadget share wage clever"
        k = HDKey().from_passphrase(passphrase)
        ke = k.encrypt('hoihoi')
        w = wallet_create_or_open('kewallet', ke, password='hoihoi', network='bitcoin', db_uri=self.DATABASE_URI)
        self.assertEqual(k.private_hex, w.main_key.key_private.hex())


@parameterized_class(*params)
class TestWalletImport(TestWalletMixin, unittest.TestCase):

    @classmethod
    def setUpClass(cls):
        cls.db_remove()

    def test_wallet_import(self):
        keystr = 'tprv8ZgxMBicQKsPeWn8NtYVK5Hagad84UEPEs85EciCzf8xYWocuJovxsoNoxZAgfSrCp2xa6DdhDrzYVE8UXF75r2dKePy' \
                 'A7irEvBoe4aAn52'
        wallet_import = Wallet.create(
            db_uri=self.DATABASE_URI,
            name='test_wallet_import',
            network='testnet',
            keys=keystr)
        wallet_import.new_account(account_id=99)
        self.assertEqual(wallet_import.main_key.wif, keystr)
        self.assertEqual(wallet_import.main_key.address, u'n3UKaXBRDhTVpkvgRH7eARZFsYE989bHjw')
        self.assertEqual(wallet_import.main_key.path, 'm')

    def test_wallet_import_account(self):
        accountkey = 'tprv8h4wEmfC2aSckSCYa68t8MhL7F8p9xAy322B5d6ipzY5ZWGGwksJMoajMCqd73cP4EVRygPQubgJPu9duBzPn3QV' \
                     '8Y7KbKUnaMzx9nnsSvh'
        wallet_import = Wallet.create(
            db_uri=self.DATABASE_URI,
            name='test_wallet_import_account',
            keys=accountkey,
            network='testnet',
            account_id=99)
        self.assertEqual(wallet_import.main_key.wif, accountkey)
        self.assertEqual(wallet_import.main_key.address, u'mowRx2TNXTgRSUmepjqhx5C1TTigmHLGRh')
        self.assertEqual(wallet_import.main_key.path, "M")
        self.assertEqual(wallet_import.main_key.account_id, 99)
        self.assertEqual(wallet_import.default_account_id, 99)

    def test_wallet_import_account_new_keys(self):
        accountkey = 'tprv8h4wEmfC2aSckSCYa68t8MhL7F8p9xAy322B5d6ipzY5ZWGGwksJMoajMCqd73cP4EVRygPQubgJPu9duBzPn3QV' \
                     '8Y7KbKUnaMzx9nnsSvh'
        wallet_import = Wallet.create(
            db_uri=self.DATABASE_URI,
            name='test_wallet_import_account_new_key',
            keys=accountkey,
            network='testnet',
            account_id=99)
        newkey = wallet_import.new_key(account_id=99)
        newkey_change = wallet_import.new_key_change(account_id=99, name='change')
        self.assertEqual(wallet_import.main_key.wif, accountkey)
        self.assertEqual(newkey.address, u'mxdLD8SAGS9fe2EeCXALDHcdTTbppMHp8N')
        self.assertEqual(newkey.path, "M/0/1")
        self.assertEqual(newkey.account_id, 99)
        self.assertEqual(newkey_change.address, u'mkzpsGwaUU7rYzrDZZVXFne7dXEeo6Zpw2')
        self.assertEqual(newkey_change.path, "M/1/0")
        self.assertEqual(newkey_change.account_id, 99)

    def test_wallet_import_public_wallet(self):
        pubkey = 'tpubDDkyPBhSAx8DFYxx5aLjvKH6B6Eq2eDK1YN76x1WeijE8eVUswpibGbv8zJjD6yLDHzVcqWzSp2fWVFhEW9XnBssFqMwt' \
                 '9SrsVeBeqfBbR3'
        pubwal = Wallet.create(
            db_uri=self.DATABASE_URI,
            name='test_wallet_import_public_wallet',
            keys=pubkey,
            network='testnet',
            account_id=0)
        newkey = pubwal.new_key()
        self.assertEqual(newkey.address, u'myitDjbzYpUTShv9CyXRJKXtM4uRgSqa3A')

    def test_wallet_import_litecoin(self):
        accountkey = 'Ltpv71G8qDifUiNet6mn25D7GPAVLZeaFRWzDABxx5xNeigVpFEviHK1ZggPS1kbtegB3U2i8w6ToNfM5sdvEQPW' \
                     'tov4KWyQ5NxWUd3oDWXQb4C'
        wallet_import = Wallet.create(
            db_uri=self.DATABASE_URI,
            name='test_wallet_litecoin',
            keys=accountkey,
            network='litecoin')
        newkey = wallet_import.new_key()
        self.assertEqual(wallet_import.main_key.wif, accountkey)
        self.assertEqual(newkey.address, u'LZj8MnR6tRgLNKUBSfd2pD2czA4F9G5oGk')
        self.assertEqual(newkey.path, "m/44'/2'/0'/0/1")

    def test_wallet_import_key_network_error(self):
        w = Wallet.create(
            name='Wallet Error',
            db_uri=self.DATABASE_URI)
        self.assertRaisesRegex(WalletError,
                                "Network litecoin not available in this wallet, please create an account "
                                "for this network first.",
                                w.import_key, 'T43gB4F6k1Ly3YWbMuddq13xLb56hevUDP3RthKArr7FPHjQiXpp',
                                network='litecoin')

    def test_wallet_import_hdwif(self):
        # p2wpkh
        wif = \
            'zpub6s7HTSrGmNUWSgfbDMhYbXVuxA14yNnycS25v6ogicEauzUrRUkuCLQUWbJXP1NyXNqGmwpU6hZw7vr22a4yspwH8XQFjjwRmxC' \
            'KkXdDAXN'
        w = Wallet.create("wif_import_p2wpkh", wif, db_uri=self.DATABASE_URI)
        self.assertEqual(w.get_key().address, "bc1qruvyu8f2tg06zhysytdsc3qlngnpfzn0juwssx")
        self.assertEqual(w.get_key_change().address, "bc1qg6h45txt82x87uvv3ndm82xsf3wjknq8j7sufh")

        # p2sh_p2wpkh
        wif = \
            'ypub6YMgBd4GfQjtxUf8ExorFUQEpBfUYTDz7E1tvfNgDqZeDEUuNNVXSNfsebis2cyeqWYXx6yaBBEQV7sJW3NGoXw5wsp9kkEsB2D' \
            'qiVquYLE'
        w = Wallet.create("wif_import_p2sh_p2wpkh", wif, db_uri=self.DATABASE_URI)
        self.assertEqual(w.get_key().address, "3EFDqEWcrzyidoCXhxaUDB28pVtgX3YuiR")
        self.assertEqual(w.get_key_change().address, "33Un3fDSdT2hsuqyuHiCci1GyUbiyZEWHW")

        # p2wsh
        wif1 = \
            'Zpub74arK1zZNbJYvbMz6wwu2vvcSyB421ePA2p65AD1vaUA5ApzbPLwe3yRDHFgEoBZiLbTzdBPJyPMMaTNsmGkv76t2uD2d9ACqpv' \
            'vBa5zbv9'
        wif2 = \
            'Zpub74JTMKMB9cTWwE9Hs4UVaHvddqPtR51D99x2B5EGyXyxEg3PW77vfmD15RZ86TVdwwwuUaCueBtvaL921mgyKe9Ya6LHCaMXnEp' \
            '1PMw4vDy'
        w = Wallet.create("wif_import_p2wsh", [wif1, wif2], cosigner_id=0, db_uri=self.DATABASE_URI)
        self.assertEqual(w.get_key().address, "bc1qhk5pd2fh0uea8z2wkceuf8eqlxsnkxm0hlt6qvfv346evqnfyumqucpqew")
        self.assertEqual(w.get_key_change().address, "bc1qyn73qh408ry38twxnj4aqzuyv7j6euwhwt2qtzayg673vtw2a4rsn7jlek")

        # p2sh_p2wsh
        wif1 = \
            'Ypub6kLT3k6fGK3ifMJwLB8BxiG8MGv5gG7uQhymshYiw2Lp5B3yuQJfn8KB5dL3fZnraEErTXmXp2cSKbACmxcRQ7AbcRrsnhns7Zw' \
            'zQb4kGgF'
        wif2 = \
            'Ypub6jkwv4tzCZJNe6j1JHZgwUmj6yCi5iEBNHrP1RDFyR13RwRNB5foJWeinpcBTqfv2uUe7mWSwsF1am4cVLN99xrkADPWrDick3S' \
            'aP8nxY8N'
        wif3 = \
            'Ypub6jVwyh6yYiRoA5zAnGY1g88G5LdaxkHX65d2kSW97yTBAF1RQwAs3UGPz8bX7LvQfg8tc9MQz7eZ79qVigELqSJzfFbGmPak4PZ' \
            'rvW8fZXy'
        w = Wallet.create("wif_import_p2sh_p2wsh", [wif1, wif2, wif3], sigs_required=2, cosigner_id=0,
                          db_uri=self.DATABASE_URI)
        self.assertEqual(w.get_key().address, "3BeYQTUgrGPQMHDJcch6mF7G7sRrNYkRhP")
        self.assertEqual(w.get_key_change().address, "3PFD1qkgbaeeDnX38Smerb5vAPBkDVkhcm")

    def test_wallet_import_master_key(self):
        k = HDKey()
        w = Wallet.create('test_wallet_import_master_key', keys=k.public_master(),
                          db_uri=self.DATABASE_URI)
        self.assertFalse(w.main_key.is_private)
        self.assertRaisesRegex(WalletError, "Please supply a valid private BIP32 master key with key depth 0",
                                w.import_master_key, k.public())
        self.assertRaisesRegex(WalletError, "Network of Wallet class, main account key and the imported private "
                                             "key must use the same network",
                                w.import_master_key, HDKey(network='litecoin'))
        self.assertRaisesRegex(WalletError, "This key does not correspond to current public master key",
                                w.import_master_key, HDKey())
        w.import_master_key(k.wif_private())
        self.assertTrue(w.main_key.is_private)

        k2 = HDKey()
        w2 = Wallet.create('test_wallet_import_master_key2', keys=k2.subkey_for_path("m/32'"), scheme='single',
                           db_uri=self.DATABASE_URI)
        self.assertRaisesRegex(WalletError, "Main key is already a private key, cannot import key",
                                w2.import_master_key, k2)
        w2.main_key = None
        self.assertRaisesRegex(WalletError, "Main wallet key is not an WalletKey instance",
                                w2.import_master_key, k2)

        k3 = HDKey()
        w3 = Wallet.create('test_wallet_import_master_key3', keys=k3.subkey_for_path("m/32'").public(),
                           scheme='single', db_uri=self.DATABASE_URI)
        self.assertRaisesRegex(WalletError, "Current main key is not a valid BIP32 public master key",
                                w3.import_master_key, k3)


@parameterized_class(*params)
class TestWalletExport(TestWalletMixin, unittest.TestCase):

    @classmethod
    def setUpClass(cls):
        cls.db_remove()

    def test_wallet_export_hdwifs(self):
        # p2wpkh
        p = 'garage million cheese nephew original subject pass reward month practice advance decide'
        w = Wallet.create("wif_import_p2wpkh", p, network='bitcoin', witness_type='segwit',
                          db_uri=self.DATABASE_URI)
        wif = 'zpub6s7HTSrGmNUWSgfbDMhYbXVuxA14yNnycS25v6ogicEauzUrRUkuCLQUWbJXP1NyXNqGmwpU6hZw7vr22a4yspwH8XQFjjwRmx' \
              'CKkXdDAXN'
        self.assertEqual(w.account(0).key().wif_public(witness_type=w.witness_type), wif)
        self.assertEqual(w.wif(is_private=False), wif)

        # # p2sh_p2wpkh
        p = 'cluster census trash van rack skill feed inflict mixture vocal crew sea'
        w = Wallet.create("wif_import_p2sh_p2wpkh", p, network='bitcoin', witness_type='p2sh-segwit',
                          db_uri=self.DATABASE_URI)
        wif = 'ypub6YMgBd4GfQjtxUf8ExorFUQEpBfUYTDz7E1tvfNgDqZeDEUuNNVXSNfsebis2cyeqWYXx6yaBBEQV7sJW3NGoXw5wsp9kkEsB2' \
              'DqiVquYLE'
        self.assertEqual(w.wif(is_private=False), wif)

        # p2wsh
        p1 = 'cave display deposit habit surround erupt that melt grace upgrade pink remove'
        p2 = 'question game start distance ritual frozen hint teach decorate boat sure mad'
        wifs = [
            'Zpub74arK1zZNbJYvbMz6wwu2vvcSyB421ePA2p65AD1vaUA5ApzbPLwe3yRDHFgEoBZiLbTzdBPJyPMMaTNsmGkv76t2uD2d9ACqpvv'
            'Ba5zbv9',
            'Zpub74JTMKMB9cTWwE9Hs4UVaHvddqPtR51D99x2B5EGyXyxEg3PW77vfmD15RZ86TVdwwwuUaCueBtvaL921mgyKe9Ya6LHCaMXnEp1'
            'PMw4vDy']
        w = Wallet.create("wif_import_p2wsh", [p1, p2], witness_type='segwit', network='bitcoin', cosigner_id=0,
                          db_uri=self.DATABASE_URI)
        for wif in w.wif(is_private=False):
            self.assertIn(wif, wifs)

        # p2sh_p2wsh
        p1 = 'organ pave cube daring travel thrive average solid wolf type refuse camp'
        p2 = 'horror brown web jaguar man current glow step harvest zero flush super'
        p3 = 'valid circle lounge pipe alone stool system off until physical juice opera'
        wifs = [
            'Ypub6kLT3k6fGK3ifMJwLB8BxiG8MGv5gG7uQhymshYiw2Lp5B3yuQJfn8KB5dL3fZnraEErTXmXp2cSKbACmxcRQ7AbcRrsnhns7Zwz'
            'Qb4kGgF',
            'Ypub6jkwv4tzCZJNe6j1JHZgwUmj6yCi5iEBNHrP1RDFyR13RwRNB5foJWeinpcBTqfv2uUe7mWSwsF1am4cVLN99xrkADPWrDick3Sa'
            'P8nxY8N',
            'Ypub6jVwyh6yYiRoA5zAnGY1g88G5LdaxkHX65d2kSW97yTBAF1RQwAs3UGPz8bX7LvQfg8tc9MQz7eZ79qVigELqSJzfFbGmPak4PZr'
            'vW8fZXy']
        w = Wallet.create("wif_import_p2sh_p2wsh", [p1, p2, p3], sigs_required=2, witness_type='p2sh-segwit',
                          network='bitcoin', cosigner_id=0, db_uri=self.DATABASE_URI)
        for wif in w.wif(is_private=False):
            self.assertIn(wif, wifs)


@parameterized_class(*params)
class TestWalletKeys(TestWalletMixin, unittest.TestCase):
    wallet = None

    @classmethod
    def setUpClass(cls):
        cls.db_remove()
        cls.private_wif = 'xprv9s21ZrQH143K24Mfq5zL5MhWK9hUhhGbd45hLXo2Pq2oqzMMo63oStZzF9ySUHZw5qJkk5LCALAhXS' \
                          'XoCmCSnStRvgwLBtcbGsg1PeKT2en'
        cls.wallet = Wallet.create(
            keys=cls.private_wif,
            name='test_wallet_keys',
            db_uri=cls.DATABASE_URI)
        cls.wallet.new_key()
        cls.wallet.new_key_change()

    def test_wallet_addresslist(self):
        expected_addresslist = ['1B8gTuj778tkrQV1e8qjcesoZt9Cif3VEp', '1LS8zYrkgGpvJdtMmUdU1iU4TUMQh6jjF1',
                                '1K7S5am1hLfugEFWR9ENfEBpUrMbFhqtoh', '1EByrVS1sc6TDihJRRRtMAnKTaAVSZAgtQ',
                                '1KyLsZS2JwWdfvDZ5g8vhbanqjbNwKUseK', '1J6jppU5mWf4ausGfHMumrKrztpDKq2MrD',
                                '12ypWFxJSKWknmvxdSeStWCyVDBi8YyXpn', '1A7wRpnstUiA33rxW1i33b5qqaTsS4YSNQ',
                                '13uQKuiWwWp15BsEijnpKZSuTuHVTpZMvP']
        self.assertListEqual(self.wallet.addresslist(depth=-1), expected_addresslist)

    def test_wallet_keys_method_masterkey(self):
        self.assertEqual(self.wallet.keys(name='test_wallet_keys', depth=0)[0].wif, self.private_wif)

    def test_wallet_keys_method_account(self):
        account_wif = 'xprv9z87HKmxfjVRRyEt7zBWCctmJvqcowfWwKUeJnLjNyykvq5sDGm1yo5qTWWAj1gXsRd2b8GayjujPz1arbKsS3tnwQ' \
                      'Fz8nMip3pFBYjPT1b'
        self.assertEqual(self.wallet.keys_accounts()[0].wif, account_wif)

    def test_wallet_keys_method_keys_addresses(self):
        address_wifs = [
            'xprvA3xQPpbB95TCpX9eL2kVLrJKt4KZmzePogQFmefPABpm7gLghfMW5sK2dbogzaLV3EgaaHeUZTBEJ7irBEJAj5E9vpQ5byYCkzcn'
            'RAwpG7X',
            'xprvA3xQPpbB95TCrKAaUwPCwXR2iyAyg3SVQntdFnSzAGX3Wcr6XzocH31fznmjwufTyFcWuAghfb3bwfmQCHDQtKckEewjPWX8qDU7'
            'bhoLVVS',
            'xprvA3ALLPsyMi2DUrZbSRegEhrdNNg1kwM6n6zh3cv9Qx9ZYoHwgk44TwympUPV3UuQ5YNjubBsF2QbBfJqujoiFDKLHnphCpLmBzeER'
            'yZeFRE'
        ]
        self.assertListEqual([k.wif for k in self.wallet.keys_addresses()], address_wifs)

    def test_wallet_keys_method_keys_payment(self):
        self.assertEqual(self.wallet.keys_address_payment()[0].address, '1J6jppU5mWf4ausGfHMumrKrztpDKq2MrD')

    def test_wallet_keys_method_keys_change(self):
        self.assertEqual(self.wallet.keys_address_change()[0].address, '13uQKuiWwWp15BsEijnpKZSuTuHVTpZMvP')

    def test_wallet_keys_single_key(self):
        self.db_remove()
        wk = 'xprv9s21ZrQH143K3tCgu8uhkA2fw9F9opbvoNNzh5wcuEvNHbCU6Kg3c6dam2a6cw4UYeDxAsgBorAqXp2nsoYS84DqYMwkzxZ15' \
             'ujRHzmBMxE'
        w = Wallet.create('test_wallet_keys_single_key', wk, scheme='single', db_uri=self.DATABASE_URI)
        self.assertEqual(w.new_key(), w.new_key())
        self.assertRaisesRegex(WalletError,
                                "Single wallet has only one \(master\)key. Use get_key\(\) or main_key\(\) method",
                                w.get_keys)

    def test_wallet_create_uncompressed_masterkey(self):
        wlt = wallet_create_or_open('uncompressed_test', keys='68vBWcBndYGLpd4KmeNTk1gS1A71zyDX6uVQKCxq6umYKyYUav5',
                                    network='bitcoinlib_test', witness_type='legacy', db_uri=self.DATABASE_URI)
        wlt.get_key()
        wlt.utxos_update()
        self.assertIsNone(wlt.sweep('216xtQvbcG4o7Yz33n7VCGyaQhiytuvoqJY', offline=False).error)

    def test_wallet_create_invalid_key(self):
        # Test for issue #206
        key_correct = HDKey(witness_type='segwit', network='testnet')
        key_invalid = HDKey(witness_type='segwit', network='testnet')
        wallet_create_or_open('my-awesome-wallet55', keys=key_correct, witness_type='segwit', network='testnet',
                                  db_uri=self.DATABASE_URI)
        self.assertRaisesRegex(AssertionError, '', Wallet, 'my-awesome-wallet55', main_key_object=key_invalid,
                                db_uri=self.DATABASE_URI)

    def test_wallet_single_key(self):
        wlt = wallet_create_or_open('single_key', scheme='single', network='bitcoinlib_test',
                                    db_uri=self.DATABASE_URI)
        wlt.utxos_update()
        transaction = wlt.transaction_create([('21DQCyZTNRoAccG1TWz9YaffDUKzZf6JWii', 90000000)])
        transaction.sign()
        self.assertTrue(transaction.verify())

    def test_wallet_single_key_segwit(self):
        wlt = wallet_create_or_open('single_key_segwit', scheme='single', network='litecoin_testnet',
                                    witness_type='segwit', db_uri=self.DATABASE_URI)
        self.assertEqual(wlt.addresslist()[0][:5], 'tltc1')

    def test_wallet_single_key_main_key(self):
        w = Wallet.create('multisig_with_single_key', [HDKey().public_master_multisig(), HDKey(key_type='single')],
                          sigs_required=2, db_uri=self.DATABASE_URI)
        w.new_key()
        self.assertEqual(len(w.keys_addresses()), 1)

    def test_wallet_private_parts(self):
        # as_json and as_dict should contain no private keys in any form
        wif = 'xprv9s21ZrQH143K3uhe9xrPfYfhvFBMARCjWjrgDZFJn7Nk5Gd6fzscc4U6wnFbhA989AN3V6hmPWZfGDi1ZTastgT1FmzLy8Nf5fJpZjqA8k7'
        private_hex = 'ffbf97886300c36e747a71d227a3132b209109a9e5296659f5aa03356ca27e1f'
        secret = 115678290018782943471210007860528561263328164009987126706295777426273334361631
        k = HDKey(wif)
        w = wallet_create_or_open('wlttest', k, db_uri=self.DATABASE_URI)
        w_json = w.as_json()
        self.assertFalse(wif in w_json)
        self.assertFalse(private_hex in w_json)
        self.assertFalse(str(secret) in w_json)

        wmk_json = w.main_key.key().as_json()
        self.assertFalse(wif in wmk_json)
        self.assertFalse(private_hex in wmk_json)
        self.assertFalse(str(secret) in wmk_json)
        self.assertTrue(wif in w.main_key.key().as_json(include_private=True))

        self.assertFalse(wif in str(w.main_key.as_dict()))
        self.assertTrue(wif in str(w.main_key.as_dict(include_private=True)))

        w.utxo_add(w.main_key.address, 200000, '46fcfdbdc3573756916a0ced8bbc5418063abccd2c272f17bf266f77549b62d5', 0, 1)
        t = w.sweep(w.get_key().address, fee=2000)
        t_json = t.as_json()
        self.assertFalse(wif in t_json)
        self.assertFalse(private_hex in t_json)
        self.assertFalse(str(secret) in t_json)

        wif2 = 'xprv9s21ZrQH143K3mEc645dz1wEo4F1Sy8mNKdXZxFWniS7ZNqSgo2CS7chiDxqvVHJbQeR7RsMPaUaeTL6nwD9ChnwJw4LHz' \
               'Ni2xTDTQ8t1Hn'
        private_hex2 = 'e68f716a02929e29c5b9b3d8a1a1b5424dc63ea03eb9b9990cf0ffaf396789fc'
        secret2 = 104285397059777051994770481926675935425657204513917549168323819901909731871228
        k2 = HDKey(wif2)

        wms = wallet_create_or_open('wlttest_ms', [k, k2], cosigner_id=0, db_uri=self.DATABASE_URI)
        w_json = wms.as_json()
        self.assertFalse('"xprv' in w_json)
        self.assertFalse(wif in w_json)
        self.assertFalse(private_hex in w_json)
        self.assertFalse(str(secret) in w_json)
        self.assertFalse(wif2 in w_json)
        self.assertFalse(private_hex2 in w_json)
        self.assertFalse(str(secret2) in w_json)

    def test_wallet_key_create_from_key(self):
        k1 = HDKey(network='dash')
        k2 = HDKey(network='dash')
        w1 = Wallet.create('network_mixup_test_wallet', network='litecoin', db_uri=self.DATABASE_URI)
        wk1 = WalletKey.from_key('key1', w1.wallet_id, w1._session, key=k1.address_obj)
        self.assertEqual(wk1.network.name, 'dash')
        self.assertRaisesRegex(WalletError, "Specified network and key network should be the same",
                                WalletKey.from_key, 'key2', w1.wallet_id, w1._session, key=k2.address_obj,
                                network='bitcoin')
        w2 = Wallet.create('network_mixup_test_wallet2', network='litecoin', db_uri=self.DATABASE_URI)
        wk2 = WalletKey.from_key('key1', w2.wallet_id, w2._session, key=k1)
        self.assertEqual(wk2.network.name, 'dash')
        self.assertRaisesRegex(WalletError, "Specified network and key network should be the same",
                                WalletKey.from_key, 'key2', w2.wallet_id, w2._session, key=k2,
                                network='bitcoin')
        wk3 = WalletKey.from_key('key3', w2.wallet_id, w2._session, key=k1)
        self.assertEqual(wk3.name, 'key1')
        wk4 = WalletKey.from_key('key4', w2.wallet_id, w2._session, key=k1.address_obj)
        self.assertEqual(wk4.name, 'key1')
        k = HDKey().public_master()
        w = Wallet.create('pmtest', network='litecoin', db_uri=self.DATABASE_URI)
        wk1 = WalletKey.from_key('key', w.wallet_id, w._session, key=k)
        self.assertEqual(wk1.path, 'M')
        # Test __repr__ method
        self.assertIn("<WalletKey(key_id=", repr(wk1))
        # Test change key name
        wk1.name = 'new_name'
        self.assertEqual(wk1.name, 'new_name')

    def test_wallet_key_exceptions(self):
        w = Wallet.create('test_wallet_key_not_found', db_uri=self.DATABASE_URI)
        self.assertRaisesRegex(WalletError, 'Key with id 1000000 not found', WalletKey, 1000000, w._session)
        self.assertRaisesRegex(BKeyError, "Specified key \['litecoin', 'litecoin_legacy'\] is from different "
                                           "network then specified: bitcoin",
                                WalletKey.from_key, '', w.wallet_id, w._session,
                                'T3Er8TQUMjkor8JBGm6aPqg1FA2L98MSK52htgNDeSJmfhLYTpgN')
        self.assertRaisesRegex(WalletError, "", w.get_key, cosigner_id=10)

    def test_wallet_key_public_leaks(self):
        w = wallet_create_or_open("wallet_private", network='testnet', db_uri=self.DATABASE_URI)
        wk = w.public_master()
        self.assertIsNone(wk._hdkey_object.private_hex)
        self.assertIsNone(wk._dbkey)

        w2 = wallet_create_or_open('wallet_public', network='testnet', keys=wk, db_uri=self.DATABASE_URI)
        self.assertFalse(w2.main_key.is_private)
        self.assertIsNone(w2.main_key.key_private)


@parameterized_class(*params)
class TestWalletElectrum(TestWalletMixin, unittest.TestCase):
    wallet = None

    @classmethod
    def setUpClass(cls):
        cls.db_remove()
        cls.pk = 'xprv9s21ZrQH143K2fuscnMTwUadsPqEbYdFQVJ1uWPawUYi7C485NHhCiotGy6Kz3Cz7ReVr65oXNwhREZ8ePrz8p7zy' \
                 'Hra82D1EGS7cQQmreK'
        cls.wallet = Wallet.create(
            keys=cls.pk,
            name='test_wallet_electrum',
            db_uri=cls.DATABASE_URI)
        cls.wallet.key_path = ["m", "change", "address_index"]
        workdir = os.path.dirname(__file__)
        with open('%s/%s' % (workdir, 'electrum_keys.json')) as f:
            cls.el_keys = json.load(f)
        for i in range(20):
            cls.wallet.key_for_path('m/0/%d' % i, name='-test- Receiving #%d' % i)
        for i in range(6):
            cls.wallet.key_for_path('m/1/%d' % i, name='-test- Change #%d' % i)

    def test_electrum_keys(self):
        for key in self.wallet.keys():
            if key.name[:6] == '-test-' and key.path not in ['m/0', 'm/1'] and key.path[3:] != 'm/4':
                self.assertIn(key.address, self.el_keys.keys(),
                              msg='Key %s (%s, %s) not found in Electrum wallet key export' %
                                  (key.name, key.path, key.address))

    def test_wallet_electrum_p2pkh(self):
        phrase = 'smart donor clever resource stool denial wink under oak sand limb wagon'
        wlt = Wallet.create('wallet_electrum_p2pkh', phrase, network='bitcoin', witness_type='segwit',
                            db_uri=self.DATABASE_URI)
        self.assertEqual(wlt.get_key().address, 'bc1qjz5l6mej6ptqlggfvdlys8pfukwqp8xnu0mn5u')
        self.assertEqual(wlt.get_key_change().address, 'bc1qz4tr569wfs2fuekgcjtdlz0eufk7rfs8gnu5j9')

    def test_wallet_electrum_p2sh_p2wsh(self):
        phrase1 = 'magnet voice math okay castle recall arrange music high sustain require crowd'
        phrase2 = 'wink tornado honey delay nest sing series timber album region suit spawn'
        wlt = Wallet.create('wallet_electrum_p2sh_p2wsh', [phrase1, phrase2], network='bitcoin', cosigner_id=0,
                            witness_type='p2sh-segwit', db_uri=self.DATABASE_URI)
        self.assertEqual(wlt.get_key().address, '3ArRVGXfqcjw68XzUZr4iCCemrPoFZxm7s')
        self.assertEqual(wlt.get_key_change().address, '3FZEUFf59C3psUUiKB8TFbjsFUGWD73QPY')


@parameterized_class(*params)
class TestWalletMultiCurrency(TestWalletMixin, unittest.TestCase):
    wallet = None

    @classmethod
    def setUpClass(cls):
        cls.db_remove()
        cls.pk = 'xprv9s21ZrQH143K4478MENLXpSXSvJSRYsjD2G3sY7s5sxAGubyujDmt9Qzfd1me5s1HokWGGKW9Uft8eB9dqryybAcFZ5JAs' \
                 'rg84jAVYwKJ8c'
        cls.wallet = Wallet.create(
            keys=cls.pk, network='dash', witness_type='legacy',
            name='test_wallet_multicurrency',
            db_uri=cls.DATABASE_URI)

        cls.wallet.new_account(network='litecoin')
        cls.wallet.new_account(network='bitcoin')
        cls.wallet.new_account(network='testnet')
        cls.wallet.new_account(network='dash')
        cls.wallet.new_key()
        cls.wallet.new_key()
        cls.wallet.new_key(network='bitcoin')

    def test_wallet_multiple_networks_defined(self):
        networks_expected = sorted(['litecoin', 'bitcoin', 'dash', 'testnet'])
        networks_wlt = sorted([x.name for x in self.wallet.networks()])
        self.assertListEqual(networks_wlt, networks_expected,
                             msg="Not all network are defined correctly for this wallet")

    def test_wallet_multiple_networks_default_addresses(self):
        addresses_expected = ['XqTpf6NYrrckvsauJKfHFBzZaD9wRHjQtv', 'Xamqfy4y21pXMUP8x8TeTPWCNzsKrhSfau',
                              'XugknDhBtJFvfErjaobizCa8KAEDVU7bCJ', 'Xj6tV9Jc3qJ2AszpNxvEq7KVQKUMcfmBqH',
                              'XgkpZbqaRsRb2e2BC1QsWxTDEfW6JVpP6r']
        self.assertListEqual(self.wallet.addresslist(network='dash'), addresses_expected)

    def test_wallet_multiple_networks_import_key(self):
        pk_bitcoin = 'xprv9s21ZrQH143K3RBvuNbSwpAHxXuPNWMMPfpjuX6ciwo91HpYq6gDLjZuyrQCPpo4qBDXyvftN7MdX7SBVXeGgHs' \
                     'TijeHZLLgnukZP8dDkjC'
        res = self.wallet.import_key(pk_bitcoin, network='bitcoin')
        self.assertEqual(res.address, '1Hhyezo3XUC1BYpwLmp2AueWWw26xgXq7B')

    def test_wallet_multiple_networks_import_key_network(self):
        pk_hex = '770abe6f3854620edfb836ce88ce74c26da1a4b00502c98c368a9373d0c0fcd8'
        address_ltc = 'Lg2uMYnqu48REt4KaSYLPZiaxy5PKUkkdZ'
        self.wallet.import_key(pk_hex, network='litecoin')
        addresses_ltc_in_wallet = self.wallet.addresslist(network='litecoin')
        self.assertIn(address_ltc, addresses_ltc_in_wallet)

    def test_wallet_multiple_networks_import_error(self):
        pk_dashtest = ('BC19UtECk2r9PVQYhZYzX3m4arsu6tCL5VMpKPbeGpZdpzd9FHweoSRreTFKo96FAEFsUWBrASfKussgoxTrNQfm'
                       'jWFrVraLbiHf4gCkUvwHEocA')
        error_str = "Network bitcoinlib_test not available in this wallet, please create an account for this network " \
                    "first."
        self.assertRaisesRegex(WalletError, error_str, self.wallet.import_key, pk_dashtest)

    def test_wallet_multiple_networks_value(self):
        pk = 'vprv9DMUxX4ShgxMM1FFB24BgXE3fMYXKicceSdMUtfhyyUzKNkCvPeYrcoZpPezahBEzFc23yHTPj46eqx3jKuQpQFq5kbd2oxDysd' \
             'teSN16sH'
        wallet_delete_if_exists('test_wallet_multiple_networks_value', force=True, db_uri=self.DATABASE_URI)
        w = wallet_create_or_open('test_wallet_multiple_networks_value', keys=pk, db_uri=self.DATABASE_URI)
        w.new_account(network='bitcoin')
        w.new_account(network='bitcoinlib_test')
        w.utxos_update(networks='testnet')
        self.assertGreaterEqual(len(w.utxos(network='testnet')), 2)
        w.utxos_update(networks='bitcoinlib_test')
        self.assertEqual(len(w.utxos(network='bitcoinlib_test')), 4)
        t = w.send_to('blt1qctnl4yk3qepjy3uu36kved5ds6q9g8c6raan7l', '50 mTST', offline=False)
        self.assertTrue(t.pushed)
        t = w.send_to('tb1qhq6x777xpj32jm005qppxa6gyxt3qrc376ye6c', '0.1 mTBTC', fee=1000)
        self.assertFalse(t.pushed)
        self.assertTrue(t.verified)


@parameterized_class(*params)
class TestWalletMultiNetworksMultiAccount(TestWalletMixin, unittest.TestCase):

    @classmethod
    def setUpClass(cls):
        cls.db_remove()

    def test_wallet_multi_networks_send_transaction(self):
        pk = 'tobacco defy swarm leaf flat pyramid velvet pen minor twist maximum extend'
        wallet = Wallet.create(
            keys=pk, network='bitcoin',
            name='test_wallet_multi_network_multi_account', witness_type='legacy',
            db_uri=self.DATABASE_URI)

        wallet.new_key()
        acc = wallet.new_account('BCL test home', network='bitcoinlib_test')
        acc2 = wallet.new_account('BCL test office', network='bitcoinlib_test')
        wallet.new_key(account_id=acc2.account_id, network='bitcoinlib_test')
        wallet.new_key(account_id=acc.account_id, network='bitcoinlib_test')
        wallet.utxos_update(networks='bitcoinlib_test', account_id=1)
        wallet.new_key(account_id=acc.account_id, network='bitcoinlib_test')
        wallet.new_key(account_id=acc.account_id, network='bitcoinlib_test')
        wallet.get_keys(network='testnet', number_of_keys=2)
        wallet.get_key(network='testnet', change=1)
        # wallet.utxos_update(networks='testnet')
        self.assertEqual(wallet.balance(network='bitcoinlib_test', account_id=0), 0)
        self.assertEqual(wallet.balance(network='bitcoinlib_test', account_id=1), 600000000)
        self.assertEqual(wallet.balance(network='testnet'), 0)
        ltct_addresses = ['mhHhSx66jdXdUPu2A8pXsCBkX1UvHmSkUJ', 'mrdtENj75WUfrJcZuRdV821tVzKA4VtCBf',
                          'mmWFgfG43tnP2SJ8u8UDN66Xm63okpUctk']
        self.assertListEqual(wallet.addresslist(network='testnet'), ltct_addresses)

        t = wallet.send_to('21EsLrvFQdYWXoJjGX8LSEGWHFJDzSs2F35', 10000000, account_id=1,
                           network='bitcoinlib_test', fee=1000, offline=False)
        self.assertIsNone(t.error)
        self.assertTrue(t.verified)
        self.assertEqual(wallet.balance(network='bitcoinlib_test', account_id=1), 589999000)
        self.assertEqual(len(wallet.transactions(account_id=0, network='bitcoinlib_test')), 0)
        self.assertEqual(len(wallet.transactions(account_id=1, network='bitcoinlib_test')), 7)
        del wallet

    def test_wallet_multi_networks_account_bip44_code_error(self):
        wlt = Wallet.create("wallet-bip44-code-error", network='testnet', db_uri=self.DATABASE_URI)
        error_str = "Can not create new account for network litecoin_testnet with same BIP44 cointype"
        self.assertRaisesRegex(WalletError, error_str, wlt.new_account, network='litecoin_testnet')

    def test_wallet_get_account_defaults(self):
        w = wallet_create_or_open("test_wallet_get_account_defaults", witness_type='segwit',
                                  db_uri=self.DATABASE_URI)
        w.get_key(network='litecoin', account_id=100)
        network, account_id, account_key = w._get_account_defaults(network='litecoin')
        self.assertEqual(network, 'litecoin')
        self.assertEqual(account_id, 100)
        self.assertIn('account', account_key.name)

    def test_wallet_update_attributes(self):
        w = Wallet.create('test_wallet_set_attributes', witness_type='legacy', db_uri=self.DATABASE_URI)
        w.new_account(network='litecoin', account_id=1200)
        owner = 'Satoshi'
        w.owner = owner
        w.default_network_set('litecoin')
        w.default_account_id = 1200
        del w

        w2 = Wallet('test_wallet_set_attributes', db_uri=self.DATABASE_URI)
        self.assertEqual(w2.owner, owner)
        self.assertEqual(w2.network.name, 'litecoin')
        nk = w2.new_key()
        self.assertEqual(nk.path, "m/44'/2'/1200'/0/1")


@parameterized_class(*params)
class TestWalletBitcoinlibTestnet(TestWalletMixin, unittest.TestCase):

    @classmethod
    def setUpClass(cls):
        cls.db_remove()

    def test_wallet_bitcoinlib_testnet_sendto(self):
        w = Wallet.create(
            network='bitcoinlib_test',
            name='test_wallet_bitcoinlib_testnet_sendto',
            db_uri=self.DATABASE_URI)

        w.new_key()
        w.utxos_update()
        self.assertIsNone(w.send_to('21DBmFUMQMP7A6KeENXgZQ4wJdSCeGc2zFo', 5000000, offline=False).error)
        self.assertIsNone(w.send_to('21DBmFUMQMP7A6KeENXgZQ4wJdSCeGc2zFo', '10000 satTST', offline=False).error)
        self.assertIsNone(w.send_to('21DBmFUMQMP7A6KeENXgZQ4wJdSCeGc2zFo', Value('40 mTST'), offline=False).error)

    def test_wallet_bitcoinlib_testnet_send_utxos_updated(self):
        w = Wallet.create(
            network='bitcoinlib_test',
            name='test_wallet_bitcoinlib_testnet_send_utxos_updated',
            db_uri=self.DATABASE_URI)

        w.utxos_update()
        self.assertEqual(len(w.utxos()), 2)
        t = w.send_to('21DBmFUMQMP7A6KeENXgZQ4wJdSCeGc2zFo', 10000, offline=False)
        self.assertTrue(t.pushed)

    def test_wallet_bitcoinlib_testnet_sendto_no_funds_txfee(self):
        w = Wallet.create(
            network='bitcoinlib_test',
            name='test_wallet_bitcoinlib_testnet_sendto_no_funds_txfee',
            db_uri=self.DATABASE_URI)
        w.new_key()
        w.utxos_update()
        balance = w.balance()
        self.assertRaisesRegex(WalletError, "Not enough unspent transaction outputs found",
                                w.send_to, '21DBmFUMQMP7A6KeENXgZQ4wJdSCeGc2zFo', balance, offline=False)

    def test_wallet_bitcoinlib_testnet_sweep(self):
        w = Wallet.create(
            network='bitcoinlib_test',
            name='test_wallet_bitcoinlib_testnet_sweep',
            db_uri=self.DATABASE_URI)
        w.new_key()
        w.new_key()
        w.new_key()
        w.utxos_update()
        self.assertIsNone(w.sweep('21DBmFUMQMP7A6KeENXgZQ4wJdSCeGc2zFo', offline=False).error)
        self.assertEqual(w.utxos(), [])
        self.assertRaisesRegex(WalletError, "Cannot sweep wallet, no UTXO's found",
                                w.sweep, '21DBmFUMQMP7A6KeENXgZQ4wJdSCeGc2zFo', offline=False)


@parameterized_class(*params)
class TestWalletMultisig(TestWalletMixin, unittest.TestCase):

    @classmethod
    def setUpClass(cls):
        cls.db_remove()

    def test_wallet_multisig_2_wallets_private_master_plus_account_public(self):
        self.db_remove()
        pk1 = 'tprv8ZgxMBicQKsPdPVdNSEeAhagkU6tUDhUQi8DcCTmJyNLUyU7svTFzXQdkYqNJDEtQ3S2wAspz3K56CMcmMsZ9eXZ2nkNq' \
              'gVxJhMHq3bGJ1X'
        pk1_acc_pub = 'tpubDCZUk9HLxh5gdB9eC8FUxPB1AbZtsSnbvyrAAzsC8x3tiYDgbzyxcngU99rG333jegHG5vJhs11AHcSVkbwrU' \
                      'bYEsPK8vA7E6yFB9qbsTYi'
        w1 = Wallet.create(name='test_wallet_create_1', keys=pk1, db_uri=self.DATABASE_URI)
        w2 = Wallet.create(name='test_wallet_create_2', keys=pk1_acc_pub, db_uri=self.DATABASE_URI)
        wk1 = w1.new_key()
        wk2 = w2.new_key()
        self.assertTrue(wk1.is_private)
        self.assertFalse(wk2.is_private)
        self.assertEqual(wk1.address, wk2.address)

    def test_wallet_multisig_create_2_cosigner_wallets(self):
        self.db_remove()
        pk_wif1 = 'tprv8ZgxMBicQKsPdvHCP6VxtFgowj2k7nBJnuRiVWE4DReDFojkLjyqdT8mtR6XJK9dRBcaa3RwvqiKFjsEQVhKfQmHZCCY' \
                  'f4jRTWvJuVuK67n'
        pk_wif2 = 'tprv8ZgxMBicQKsPdkJVWDkqQQAMVYB2usfVs3VS2tBEsFAzjC84M3TaLMkHyJWjydnJH835KHvksS92ecuwwWFEdLAAccwZ' \
                  'KjhcA63NUyvDixB'
        pk1 = HDKey(pk_wif1, network='testnet')
        pk2 = HDKey(pk_wif2, network='testnet')
        wl1 = Wallet.create('multisig_test_wallet1',
                            [pk_wif1, pk2.subkey_for_path("m/45'").wif_public()],
                            sigs_required=2, network='testnet', db_uri=self.DATABASE_URI)
        wl2 = Wallet.create('multisig_test_wallet2',
                            [pk1.subkey_for_path("m/45'").wif_public(), pk_wif2],
                            sigs_required=2, network='testnet', db_uri=self.DATABASE_URI)
        wl1_key = wl1.new_key()
        wl2_key = wl2.new_key(cosigner_id=wl1.cosigner_id)
        self.assertEqual(wl1_key.address, wl2_key.address)
        self.assertRaisesRegex(WalletError, "Accounts are not supported for this wallet", wl1.account, 10)

    def test_wallet_multisig_bitcoinlib_testnet_transaction_send(self):
        self.db_remove()

        key_list = [
            'Pdke4WfXvALPdbrKEfBU9z9BNuRNbv1gRr66BEiZHKcRXDSZQ3gV',
            'PhUTR4ZkZu9Xkzn3ee3xMU1TxbNx6ENJvUjX4wBaZDyTCMrn1zuE',
            'PdnZFcwpxUSAcFE6MHB78weVAguwzSTUMBqswkqie7Uxfxsd77Zs'
        ]

        # Create wallet and generate key
        wl = Wallet.create('multisig_test_simple', key_list, sigs_required=2, network='bitcoinlib_test',
                           cosigner_id=0, db_uri=self.DATABASE_URI)
        wl.new_key()

        # Sign, verify and send transaction
        wl.utxos_update()  # In bitcoinlib_test network this generates new UTXO's
        t = wl.transaction_create([('21DBmFUMQMP7A6KeENXgZQ4wJdSCeGc2zFo', 100000)])
        t.sign()
        self.assertTrue(t.verify())
        t.send()
        self.assertIsNone(t.error)

    def test_wallet_multisig_bitcoin_transaction_send_offline(self):
        self.db_remove()
        pk2 = HDKey('e2cbed99ad03c500f2110f1a3c90e0562a3da4ba0cff0e74028b532c3d69d29d', witness_type='legacy')
        key_list = [
            HDKey('e9e5095d3e26643cc4d996efc6cb9a8d8eb55119fdec9fa28a684ba297528067', witness_type='legacy'),
            pk2.public_master(multisig=True).public(),
            HDKey('86b77aee5cfc3a55eb0b1099752479d82cb6ebaa8f1c4e9ef46ca0d1dc3847e6').public_master(
                multisig=True, witness_type='legacy').public(),
        ]
        wl = Wallet.create('multisig_test_bitcoin_send', key_list, sigs_required=2, witness_type='legacy',
                           db_uri=self.DATABASE_URI)
        wl.utxo_add(wl.get_key().address, 200000, '46fcfdbdc3573756916a0ced8bbc5418063abccd2c272f17bf266f77549b62d5',
                    0, 1)
        t = wl.transaction_create([('3CuJb6XrBNddS79vr27SwqgR4oephY6xiJ', 100000)], fee=10000)
        t.sign(pk2.subkey_for_path("m/45'/2/0/0"))
        t.send(offline=True)
        self.assertTrue(t.verify())
        self.assertIsNone(t.error)
        self.assertEqual(t.export()[0][2], 'out')

    def test_wallet_multisig_bitcoin_transaction_send_no_subkey_for_path(self):
        self.db_remove()
        pk2 = HDKey('e2cbed99ad03c500f2110f1a3c90e0562a3da4ba0cff0e74028b532c3d69d29d')
        key_list = [
            HDKey('e9e5095d3e26643cc4d996efc6cb9a8d8eb55119fdec9fa28a684ba297528067'),
            pk2.public_master(multisig=True),
            HDKey('86b77aee5cfc3a55eb0b1099752479d82cb6ebaa8f1c4e9ef46ca0d1dc3847e6').public_master(multisig=True),
        ]
        wl = Wallet.create('multisig_test_bitcoin_send2', key_list, sigs_required=2,
                           db_uri=self.DATABASE_URI)
        wl.utxo_add(wl.get_key().address, 200000, '46fcfdbdc3573756916a0ced8bbc5418063abccd2c272f17bf266f77549b62d5',
                    0, 1)
        t = wl.transaction_create([('3CuJb6XrBNddS79vr27SwqgR4oephY6xiJ', 100000)], fee=10000)
        t.sign(pk2)
        t.send(offline=True)
        self.assertTrue(t.verify())
        self.assertIsNone(t.error)

    def test_wallet_multisig_bitcoin_transaction_send_fee_priority(self):
        self.db_remove()
        pk2 = HDKey('e2cbed99ad03c500f2110f1a3c90e0562a3da4ba0cff0e74028b532c3d69d29d')
        key_list = [
            HDKey('e9e5095d3e26643cc4d996efc6cb9a8d8eb55119fdec9fa28a684ba297528067'),
            pk2.public_master(multisig=True),
            HDKey('86b77aee5cfc3a55eb0b1099752479d82cb6ebaa8f1c4e9ef46ca0d1dc3847e6').public_master(multisig=True),
        ]
        wl = Wallet.create('multisig_test_bitcoin_send3', key_list, sigs_required=2, db_uri=self.DATABASE_URI)
        wl.utxo_add(wl.get_key().address, 20000000, '46fcfdbdc3573756916a0ced8bbc5418063abccd2c272f17bf266f77549b62d5',
                    0, 1)
        t = wl.sweep('3CuJb6XrBNddS79vr27SwqgR4oephY6xiJ', fee='low')
        t.sign(pk2)
        self.assertTrue(t.verify())

        t2 = wl.transaction_create([('3CuJb6XrBNddS79vr27SwqgR4oephY6xiJ', 100000)], fee='low')
        t2.sign(pk2)
        t2.send(offline=True)
        self.assertTrue(t2.verify())
        self.assertIsNone(t2.error)

    def test_wallet_multisig_litecoin_transaction_send_offline(self):
        self.db_remove()
        network = 'litecoin_legacy'
        pk2 = HDKey('e2cbed99ad03c500f2110f1a3c90e0562a3da4ba0cff0e74028b532c3d69d29d', witness_type='legacy',
                    network=network)
        key_list = [
            HDKey('e9e5095d3e26643cc4d996efc6cb9a8d8eb55119fdec9fa28a684ba297528067', witness_type='legacy',
                  network=network),
            pk2.public_master(multisig=True),
            HDKey('86b77aee5cfc3a55eb0b1099752479d82cb6ebaa8f1c4e9ef46ca0d1dc3847e6',
                  witness_type='legacy', network=network).public_master(multisig=True),
        ]
        wl = Wallet.create('multisig_test_litecoin_send', key_list, sigs_required=2, network=network,
                           witness_type='legacy', db_uri=self.DATABASE_URI)
        wl.get_keys(number_of_keys=2)
        wl.utxo_add(wl.get_key().address, 200000, '46fcfdbdc3573756916a0ced8bbc5418063abccd2c272f17bf266f77549b62d5',
                    0, 1)
        t = wl.transaction_create([('3DrP2R8XmHswUyeK9GeYgHJxvyxTfMNkid', 100000)], fee=10000)
        t.sign(pk2.subkey_for_path("m/45'/2/0/0"))
        t.send(offline=True)
        self.assertTrue(t.verify())
        self.assertIsNone(t.error)

    def test_wallet_multisig_2of2(self):
        """
        Create 2 cosigner wallets with 1 own private key a public key from other cosigner
        Then create and sign transaction if first wallet, import and sign it in second wallet
        and verify created transaction.

        """
        self.db_remove()

        keys = [
            HDKey('BC12Se7KL1uS2bA6QQaWWrcA5kApD8UAM78dx91LrFvsvdvua3irnpQNjHUTCPJR7tZ72eGhMsy3mLPp5C'
                  'SJcmKPchBvaf72i1mNY6yhrmY4RFSr', network='bitcoinlib_test', witness_type='legacy'),
            HDKey('BC12Se7KL1uS2bA6QPiq4cdXWKfmQwuPPTXkRUJNBSLFZt9tPgLfgrRSfkVLRLYCYpgzsTmKybPHSX165w'
                  '42VBjw4Neub1KyPBfNpjFfgx9SyynF', network='bitcoinlib_test', witness_type='legacy')]

        msw1 = Wallet.create('msw1', [keys[0], keys[1].subkey_for_path("m/45'").wif_public()],
                             network='bitcoinlib_test', sort_keys=False, sigs_required=2,
                             db_uri=self.DATABASE_URI)
        msw2 = Wallet.create('msw2', [keys[0].subkey_for_path("m/45'").wif_public(), keys[1]],
                             network='bitcoinlib_test', sort_keys=False, sigs_required=2,
                             db_uri=self.DATABASE_URI)
        msw1.new_key()
        self.assertEqual(len(msw1.get_key().key()), 2)
        msw2.new_key(cosigner_id=0)
        msw1.utxos_update()
        msw2.utxos_update()
        utxos = msw1.utxos()
        output_arr = [('21KnydRNSmqAf8Py74mMiwRXYHGxW27zyDu', utxos[0]['value'] - 50000)]
        input_arr = [(utxos[0]['txid'], utxos[0]['output_n'], utxos[0]['key_id'], utxos[0]['value'])]
        t = msw1.transaction_create(output_arr, input_arr, fee=50000)
        t.sign()
        t2 = msw2.transaction_import(t)
        t2.sign()
        self.assertTrue(t2.verify())

    def test_wallet_multisig_2of2_different_database(self):
        """
        Same unittest as before (test_wallet_multisig_sign_2_different_wallets) but now with 2
        separate databases to check for database interference.

        """
        self.db_remove()

        keys = [
            HDKey('BC12Se7KL1uS2bA6QQaWWrcA5kApD8UAM78dx91LrFvsvdvua3irnpQNjHUTCPJR7tZ72eGhMsy3mLPp5C'
                  'SJcmKPchBvaf72i1mNY6yhrmY4RFSr', network='bitcoinlib_test', witness_type='legacy'),
            HDKey('BC12Se7KL1uS2bA6QPiq4cdXWKfmQwuPPTXkRUJNBSLFZt9tPgLfgrRSfkVLRLYCYpgzsTmKybPHSX165w'
                  '42VBjw4Neub1KyPBfNpjFfgx9SyynF', network='bitcoinlib_test', witness_type='legacy')]

        msw1 = Wallet.create('msw1', [keys[0], keys[1].public_master(multisig=True)], network='bitcoinlib_test',
                             sort_keys=False, sigs_required=2, db_uri=self.DATABASE_URI)
        msw2 = Wallet.create('msw2', [keys[0].public_master(multisig=True), keys[1]], network='bitcoinlib_test',
                             sort_keys=False, sigs_required=2, db_uri=self.DATABASE_URI_2)
        msw1.new_key()
        msw2.new_key(cosigner_id=msw1.cosigner_id)
        msw1.utxos_update()
        msw2.utxos_update()
        utxos = msw1.utxos()
        output_arr = [('21KnydRNSmqAf8Py74mMiwRXYHGxW27zyDu', utxos[0]['value'] - 50000)]
        input_arr = [(utxos[0]['txid'], utxos[0]['output_n'], utxos[0]['key_id'], utxos[0]['value'])]
        t = msw1.transaction_create(output_arr, input_arr, fee=50000)
        t.sign()
        t2 = msw2.transaction_import(t)
        t2.sign()
        t2.send()
        self.assertIsNone(t2.error)

    @classmethod
    def _multisig_test(cls, sigs_required, number_of_sigs, sort_keys, network, witness_type='legacy'):
        # Create Keys
        key_dict = {}
        for key_id in range(number_of_sigs):
            key_dict[key_id] = HDKey(network=network, witness_type=witness_type)
        random_output_address = HDKey(network=network, witness_type=witness_type).address()

        # Create wallets with 1 private key each
        wallet_dict = {}
        wallet_keys = {}
        for wallet_id in range(number_of_sigs):
            wallet_name = 'multisig-%d' % wallet_id
            key_list = []
            for key_id in key_dict:
                if key_id == wallet_id:
                    key_list.append(key_dict[key_id])
                else:
                    key_list.append(key_dict[key_id].public_master(multisig=True, as_private=True))
            wallet_dict[wallet_id] = Wallet.create(
                wallet_name, key_list, sigs_required=sigs_required, network=network, sort_keys=sort_keys, cosigner_id=0,
                witness_type=witness_type, db_uri=cls.DATABASE_URI)
            wallet_keys[wallet_id] = wallet_dict[wallet_id].new_key()
            wallet_dict[wallet_id].utxos_update()

        # Create transaction in one random wallet
        wallet_ids = [i for i in range(0, number_of_sigs)]
        shuffle(wallet_ids)
        fee = 50000
        wallet_id = wallet_ids.pop()
        wlt = wallet_dict[wallet_id]
        utxos = wlt.utxos()
        output_arr = [(random_output_address, utxos[0]['value'] - fee)]
        input_arr = [(utxos[0]['txid'], utxos[0]['output_n'], utxos[0]['key_id'], utxos[0]['value'])]
        t = wlt.transaction_create(output_arr, input_arr, fee=fee)
        t.sign()
        n_signs = 1

        # Sign transaction with other wallets until required number of signatures is reached
        while wallet_ids and n_signs < sigs_required:
            wallet_id = wallet_ids.pop()
            t = wallet_dict[wallet_id].transaction_import(t)
            t.sign()
            n_signs += 1
        wlt._session.close()
        return t

    def test_wallet_multisig_2of3(self):
        self.db_remove()
        t = self._multisig_test(2, 3, False, 'bitcoinlib_test')
        self.assertTrue(t.verify())

    def test_wallet_multisig_2of3_segwit(self):
        self.db_remove()
        t = self._multisig_test(2, 3, False, 'bitcoinlib_test', 'segwit')
        self.assertTrue(t.verify())

    def test_wallet_multisig_2of3_sorted(self):
        self.db_remove()
        t = self._multisig_test(2, 3, True, 'bitcoinlib_test')
        self.assertTrue(t.verify())

    def test_wallet_multisig_3of5(self):
        self.db_remove()
        t = self._multisig_test(3, 5, False, 'bitcoinlib_test')
        self.assertTrue(t.verify())

    def test_wallet_multisig_3of5_segwit(self):
        self.db_remove()
        t = self._multisig_test(3, 5, False, 'bitcoinlib_test', 'segwit')
        self.assertTrue(t.verify())

    def test_wallet_multisig_2of2_with_single_key(self):
        self.db_remove()
        keys = [HDKey(network='bitcoinlib_test'), HDKey(network='bitcoinlib_test', key_type='single')]
        key_list = [keys[0], keys[1].public()]

        wl = Wallet.create('multisig_expk2', key_list, sigs_required=2, network='bitcoinlib_test',
                           db_uri=self.DATABASE_URI, sort_keys=False)
        k1 = wl.new_key()
        k2 = wl.new_key()
        k3 = wl.new_key_change()
        wl.utxos_update()
        self.assertEqual(wl.public_master()[1].wif, keys[1].wif(multisig=True))
        key_names = [k.name for k in wl.keys(is_active=False)]
        self.assertListEqual(key_names, [k1.name, k2.name, k3.name])

        t = wl.transaction_create([(HDKey(network='bitcoinlib_test').address(), 6400000)], min_confirms=0)
        t.sign(keys[1])
        t.send()
        self.assertIsNone(t.error)

    def test_wallet_multisig_sorted_keys(self):
        self.db_remove()
        key1 = HDKey()
        key2 = HDKey()
        key3 = HDKey()
        w1 = Wallet.create('w1', [key1, key2.public_master(multisig=True), key3.public_master(multisig=True)],
                           sigs_required=2, db_uri=self.DATABASE_URI)
        w2 = Wallet.create('w2', [key1.public_master(multisig=True), key2, key3.public_master(multisig=True)],
                           sigs_required=2, db_uri=self.DATABASE_URI)
        w3 = Wallet.create('w3', [key1.public_master(multisig=True), key2.public_master(multisig=True), key3],
                           sigs_required=2, db_uri=self.DATABASE_URI)
        for _ in range(5):
            cosigner_id = random.randint(0, 2)
            address1 = w1.new_key(cosigner_id=cosigner_id).address
            address2 = w2.new_key(cosigner_id=cosigner_id).address
            address3 = w3.new_key(cosigner_id=cosigner_id).address
            self.assertTrue((address1 == address2 == address3),
                            'Different addressed generated: %s %s %s' % (address1, address2, address3))

    def test_wallet_multisig_sign_with_external_single_key(self):
        self.db_remove()
        network = 'bitcoinlib_test'
        words = 'square innocent drama'
        seed = Mnemonic().to_seed(words, 'password')
        hdkey = HDKey.from_seed(seed, network=network)
        hdkey.key_type = 'single'

        key_list = [
            HDKey(network=network, multisig=True).public_master(),
            HDKey(network=network),
            hdkey.public()
        ]
        wallet = Wallet.create('Multisig-2-of-3-example', key_list, sigs_required=2, network=network,
                               db_uri=self.DATABASE_URI)
        wallet.new_key()
        wallet.utxos_update()
        wt = wallet.send_to('21A6yyUPRL9hZZo1Rw4qP5G6h9idVVLUncE', 10000000, offline=False)
        self.assertFalse(wt.verify())
        wt.sign(hdkey)
        self.assertTrue(wt.verify())

    def test_wallet_multisig_reopen_wallet(self):

        def _open_all_wallets():
            wl1 = wallet_create_or_open(
                'multisigmulticur1_tst', sigs_required=2, network=network,
                db_uri=self.DATABASE_URI, sort_keys=False, witness_type='segwit',
                keys=[pk1, pk2.public_master(), pk3.public_master()])
            wl2 = wallet_create_or_open(
                'multisigmulticur2_tst', sigs_required=2, network=network,
                db_uri=self.DATABASE_URI, sort_keys=False, witness_type='segwit',
                keys=[pk1.public_master(), pk2, pk3.public_master()])
            wl3 = wallet_create_or_open(
                'multisigmulticur3_tst', sigs_required=2, network=network,
                db_uri=self.DATABASE_URI, sort_keys=False, witness_type='segwit',
                keys=[pk1.public_master(), pk2.public_master(), pk3])
            return wl1, wl2, wl3

        self.db_remove()
        network = 'litecoin'
        phrase1 = 'shop cloth bench traffic vintage security hour engage omit almost episode fragile'
        phrase2 = 'exclude twice mention orchard grit ignore display shine cheap exercise same apart'
        phrase3 = 'citizen obscure tribe index little welcome deer wine exile possible pizza adjust'
        pk1 = HDKey.from_passphrase(phrase1, multisig=True, network=network)
        pk2 = HDKey.from_passphrase(phrase2, multisig=True, network=network)
        pk3 = HDKey.from_passphrase(phrase3, multisig=True, network=network)
        wallets = _open_all_wallets()
        for wlt in wallets:
            self.assertEqual(wlt.get_key(cosigner_id=1).address,
                             'ltc1qmw3e97pgrwypr0378wjje984guu0jy3ye4n523lcymk3rctuef6q7t3sek')
        del wallets
        wallets2 = _open_all_wallets()
        for wlt in wallets2:
            self.assertEqual(wlt.get_key(cosigner_id=1).address,
                             'ltc1qmw3e97pgrwypr0378wjje984guu0jy3ye4n523lcymk3rctuef6q7t3sek')

    def test_wallet_multisig_network_mixups(self):
        self.db_remove()
        network = 'litecoin_testnet'
        phrase1 = 'shop cloth bench traffic vintage security hour engage omit almost episode fragile'
        phrase2 = 'exclude twice mention orchard grit ignore display shine cheap exercise same apart'
        phrase3 = 'citizen obscure tribe index little welcome deer wine exile possible pizza adjust'
        pk2 = HDKey.from_passphrase(phrase2, multisig=True, network=network, witness_type='legacy')
        pk3 = HDKey.from_passphrase(phrase3, multisig=True, network=network, witness_type='legacy')
        wlt = wallet_create_or_open(
            'multisig_network_mixups', sigs_required=2, network=network, db_uri=self.DATABASE_URI,
            keys=[phrase1, pk2.public_master(), pk3.public_master()], witness_type='legacy',
            sort_keys=False)
        self.assertEqual(wlt.get_key().address, 'QjecchURWzhzUzLkhJ8Xijnm29Z9PscSqD')
        self.assertEqual(wlt.get_key().network.name, network)

    def test_wallet_multisig_info(self):
        w = Wallet.create('test_wallet_multisig_info', keys=[HDKey(network='bitcoinlib_test'),
                                                             HDKey(network='bitcoinlib_test')],
                          network='bitcoinlib_test', cosigner_id=0, db_uri=self.DATABASE_URI)
        w.utxos_update()
        w.info(detail=6)

    def test_wallets_multisig_missing_private_and_cosigner(self):
        k0 = 'xprv9s21ZrQH143K459uwGGCU3Wj3v1LFFJ42tgyTsNnr6p2BS6FZ9jQ7fmZMMnqsWSi2BBgpX3hFbR4ode8Jx58ibSNeaBLFQ68Xs3' \
             'jwg4QFLh'
        k1 = 'xpub661MyMwAqRbcGcJB4UPQpR2mUQtdUVbjjNC84DEK9ptZ2XgAC54U1onrH6tEMueYbzGPCRRPoDx5npvCS4Xryz8toVVEQ4ZFfkU' \
             'cJobNZfn'
        k2 = 'xpub661MyMwAqRbcFD9fBAsKxxRPgikEvig5KYT1CEnAp7FcfcFeu2ZxdNcj6DDUxNreWgftXody6NqDHmFmh8tRZ4UNAecucovtW4M' \
             'bGjYRJFP'
        hdkey0 = HDKey(k0).public_master_multisig()
        hdkey1 = HDKey(k1, key_type='single')
        hdkey2 = HDKey(k2, key_type='single')
        self.assertRaisesRegex(WalletError,
                                "This wallet does not contain any private keys, please specify cosigner_id for "
                                "this wallet", wallet_create_or_open,
                                'test_wallets_multisig_missing_private_and_cosigner',
                                keys=[hdkey0, hdkey1, hdkey2], db_uri=self.DATABASE_URI)

    def test_wallets_multisig_with_single_key_cosigner(self):
        k0 = 'xprv9s21ZrQH143K459uwGGCU3Wj3v1LFFJ42tgyTsNnr6p2BS6FZ9jQ7fmZMMnqsWSi2BBgpX3hFbR4ode8Jx58ibSNeaBLFQ68Xs3' \
             'jwg4QFLh'
        k1 = 'xpub661MyMwAqRbcGcJB4UPQpR2mUQtdUVbjjNC84DEK9ptZ2XgAC54U1onrH6tEMueYbzGPCRRPoDx5npvCS4Xryz8toVVEQ4ZFfkU' \
             'cJobNZfn'
        k2 = 'xpub661MyMwAqRbcFD9fBAsKxxRPgikEvig5KYT1CEnAp7FcfcFeu2ZxdNcj6DDUxNreWgftXody6NqDHmFmh8tRZ4UNAecucovtW4M' \
             'bGjYRJFP'
        hdkey0 = HDKey(k0).public_master_multisig()
        hdkey1 = HDKey(k1, key_type='single')
        hdkey2 = HDKey(k2, key_type='single')

        w = wallet_create_or_open('test_wallets_multisig_with_single_key_cosigner0', keys=[hdkey0, hdkey1, hdkey2],
                                  cosigner_id=0, db_uri=self.DATABASE_URI)
        w.new_key(cosigner_id=2)
        w.new_key(cosigner_id=2)
        # Cosigner 0 use a single key wallet, so calling new_key() repeatedly has no effect
        w.new_key()
        w.new_key()
        self.assertEqual(len(w.addresslist()), 3)
        self.assertEqual(w.keys()[0].address, '39b2tosg9To6cQTrqnZLhuhW5auqCqXKsH')
        self.assertEqual(w.keys()[1].address, '3K2eBv2hm3SjhVRaJJK8Dt7wMb8mRTWcMH')

        w2 = wallet_create_or_open('test_wallets_multisig_with_single_key_cosigner2', keys=[hdkey0, hdkey1, hdkey2],
                                   cosigner_id=2, db_uri=self.DATABASE_URI)
        w2.new_key()
        w2.new_key()
        self.assertEqual(w2.keys()[0].address, '39b2tosg9To6cQTrqnZLhuhW5auqCqXKsH')
        self.assertEqual(w2.keys()[1].address, '3K2eBv2hm3SjhVRaJJK8Dt7wMb8mRTWcMH')
        self.assertEqual(w2.keys()[0].path, "M/2/0/0")
        self.assertEqual(w2.keys()[1].path, "M/2/0/1")

        # Close wallet and reopen to test for database issues for example
        del w
        w = wallet_create_or_open('test_wallets_multisig_with_single_key_cosigner0',
                                  db_uri=self.DATABASE_URI)
        w.new_key(cosigner_id=2)
        self.assertEqual(w.keys()[3].address, '3Q9rnDniMa55jZFyzBDKihtXwZSM34zfEj')

    def test_wallets_multisig_huge(self):
        for witness_type in ['legacy', 'segwit']:
            network = 'bitcoinlib_test'
            n_keys = 15
            sigs_req = 10
            wallet_name = 'test_wallet_multisig_huge_%s' % witness_type
            key_list = [HDKey(witness_type=witness_type, network=network) for _ in range(0, n_keys)]
            pk_n = random.randint(0, n_keys - 1)
            key_list_cosigners = [k.public_master(multisig=True) for k in key_list if k is not key_list[pk_n]]
            key_list_wallet = [key_list[pk_n]] + key_list_cosigners

            w = Wallet.create(wallet_name, keys=key_list_wallet, sigs_required=sigs_req,
                              witness_type=witness_type, network=network, db_uri=self.DATABASE_URI)
            w.get_keys(number_of_keys=2)
            w.utxos_update()
            to_address = HDKey(network=network, witness_type=witness_type).address()
            t = w.sweep(to_address)

            key_pool = [i for i in range(0, n_keys - 1) if i != pk_n]
            while len(t.inputs[0].signatures) < sigs_req:
                co_id = random.choice(key_pool)
                t.sign(key_list[co_id])
                key_pool.remove(co_id)
            self.assertTrue(t.verify())

    def test_wallets_multisig_huge_error(self):
        network = 'bitcoinlib_test'
        n_keys = 16
        sigs_req = 10
        wallet_name = 'test_wallet_multisig_huge_error'
        key_list = [HDKey(network=network) for _ in range(0, n_keys)]
        pk_n = random.randint(0, n_keys - 1)
        key_list_cosigners = [k.public_master(multisig=True) for k in key_list if k is not key_list[pk_n]]
        key_list_wallet = [key_list[pk_n]] + key_list_cosigners
        self.assertRaisesRegex(WalletError, 'Redeemscripts with more then 15 keys are non-standard and could '
                                             'result in locked up funds',
                                Wallet.create, wallet_name, keys=key_list_wallet, sigs_required=sigs_req,
                                network=network, db_uri=self.DATABASE_URI)

    def test_wallet_multisig_replace_sig_bug(self):
        network = 'bitcoinlib_test'
        witness_type = 'legacy'
        wallet_name = 'test_wallet_multisig_sign_bug'
        sigs_req = 3
        pk_hex_list = [
            '842b1d54c9eceda72de8f4cfaa2daf1e90fe1707541e9038286849cd56ff0093',
            'bf19b9c9438bb1048a5dbc08600046f47129611d7ab61ca0ea96d914b8b0e231',
            '8d0d44f34565f38f48faa79bedf4f36788ae5df937140c784acae3cc3d6a26aa',
            'aa9e08e1a46b6a08556338748ce911c98efb4038dceb6d7bf8d3dd6d8072c482',
            '2631ab1a4745f657f7216c636fb8ac708a3f6b63a6cd5cf773bfc9a3ebe6e1ba',
            '97a66126f42fd3241cf256846e58cd7049d4d395f84b1811f73a3f5d33ff833e',
        ]
        key_list = [HDKey(pk, witness_type='legacy', network=network) for pk in pk_hex_list]
        key_list_cosigners = [k.public_master(multisig=True) for k in key_list if k is not key_list[0]]
        key_list_wallet = [key_list[0]] + key_list_cosigners
        w = wallet_create_or_open(wallet_name, keys=key_list_wallet, sigs_required=sigs_req, witness_type=witness_type,
                                  network=network, db_uri=self.DATABASE_URI)
        w.get_keys()
        w.utxos_update()
        to_address = HDKey(network=network, witness_type=witness_type).address()
        t = w.send_to(to_address, 1000000, offline=False)
        key_pool = [i for i in range(0, len(key_list) - 1) if i != 0]
        co_ids = [4, 2]
        while len(t.inputs[0].signatures) < sigs_req:
            co_id = co_ids.pop(0)
            t.sign(key_list[co_id])
            key_pool.remove(co_id)
        self.assertTrue(t.verify())

@parameterized_class(*params)
class TestWalletKeyImport(TestWalletMixin, unittest.TestCase):

    @classmethod
    def setUpClass(cls):
        cls.db_remove()

    def test_wallet_key_import_and_sign_multisig(self):
        network = 'bitcoinlib_test'
        words = 'square innocent drama'
        seed = Mnemonic().to_seed(words, 'password')
        hdkey = HDKey.from_seed(seed, network=network)
        hdkey.key_type = 'single'

        key_list = [
            HDKey(network=network, multisig=True).public_master(),
            HDKey(network=network),
            hdkey.public()
        ]
        with Wallet.create('Multisig-2-of-3-example', key_list, sigs_required=2,
                           db_uri=self.DATABASE_URI) as wlt:
            wlt.new_key()
            wlt.utxos_update()
            wt = wlt.send_to('21A6yyUPRL9hZZo1Rw4qP5G6h9idVVLUncE', 10000000, offline=False)
            wt.sign(hdkey)
            wt.send()
            self.assertIsNone(wt.error)

    def test_wallet_import_private_for_known_public(self):
        hdkey = HDKey(
            'xprv9s21ZrQH143K2noEZoqGHnaDDLjrnFpis8jm7NWDhkWuNNCqMupGSy7PMYtGL9jvdTY7Nx3GZ6UZ9C52nebwbYXK73imaPUK24'
            'dZJtGZhGd')
        with Wallet.create('public-private', hdkey.public_master().public(), db_uri=self.DATABASE_URI) \
                as wlt:
            self.assertFalse(wlt.main_key.is_private)
            wlt.import_key(hdkey)
            self.assertTrue(wlt.main_key.is_private)
            self.assertListEqual([k.path for k in wlt.keys()], ["m/44'/0'/0'", "m/44'/0'/0'/0", "m/44'/0'/0'/0/0",
                                                                'm', "m/44'", "m/44'/0'"])
            self.assertEqual(wlt.new_account().address, '16m3JAtQjHbmEZd8uYTyKebvrxh2RsFHB')
            self.assertEqual(wlt.get_key().address, '1P8BTrsBn8DKGQq7nSWPiEiUDgiG8sW1kf')

    def test_wallet_import_private_for_known_public_multisig(self):
        puk1 = "Ltub2ULsQdDwsgJsxgNnetNNAz19RMhTzkZeG9sv8H3hyBuBkS4pMUJKcy3LsUETJfmS47mBg3mrxMuAYJqSf2jW3TyfP81WKHjc" \
               "LV46vPh5kfX"
        puk2 = "Ltub2UZgTKsUVf6jmMZ3cihnLdvqxCCuJmAj2B3GaVUuQ6DPeNqFdtFAMr4rfbEkLveguPAKoiNfVNbWFexxxnxBUaZwXSWAp2X7" \
               "kPMSdJ9rHRQ"
        puk3 = "Ltub2VcWC27VfGLB2PTwq3TQ5fsCAkyVE33WJ8QbBxPSQ8RWmsQmoWX1k1Fu4SfH2cVhKQCc5bPyUKEzEA35PeCmp5a9PCAWM26E" \
               "AjuPh58gq7C"
        prk3 = "Ltpv71G8qDifUiNetjnY73hftMUMUdvPuiPGomJAfwEiJXbGFpWsMZJoZxwusqLSrgiW5kmjUempoLywoM4QfqGZWci2qx1omPQF" \
               "iFEwaUv85GA"

        with wallet_create_or_open("mstest", [puk1, puk2, puk3], 2, network='litecoin', sort_keys=False,
                                   cosigner_id=0, db_uri=self.DATABASE_URI) as wlt:
            self.assertFalse(wlt.cosigner[2].main_key.is_private)
            wlt.import_key(prk3)
            self.assertTrue(wlt.cosigner[2].main_key.is_private)

    def test_wallet_import_private_for_known_public_p2sh_segwit(self):
        pk1 = HDKey('BC15gwSkKnLsWk3GmCxBwzdbij4fXUa5j6UB8bSYJt9a81aSUCVjg7tVJaEDpxRZ4X2dt3VKjuy8po1fbo6opZ6tCqxVAg'
                    'XgQKUBwWi6EGh2eLRC')
        pk2 = HDKey('BC15gwSkKnLsWk3GmCWRgmp2edaya3UgmQ4TqjiBfx2cuvMC5ASQwJ5N5wwKcMp627AucznuYvTzKnhYRERcPFnEAn1a7w'
                    'VKQy7FMLXzMq7N2nQq')
        w = Wallet.create('segwit-p2sh-p2wsh-import',
                          [pk1, pk2.public_master(witness_type='p2sh-segwit', multisig=True)],
                          witness_type='p2sh-segwit', network='bitcoinlib_test', db_uri=self.DATABASE_URI)
        w.get_key()
        w.utxos_update()
        t = w.sweep('23CvEnQKsTVGgqCZzW6ewXPSJH9msFPsBt3', offline=False)
        self.assertEqual(len(t.inputs[0].signatures), 1)
        self.assertFalse(t.verify())

        w.import_key(pk2)
        wc0 = w.cosigner[0]
        self.assertEqual(len(wc0.keys(is_private=False)), 0)
        t2 = w.send_to('23CvEnQKsTVGgqCZzW6ewXPSJH9msFPsBt3', 1000000, offline=False)
        self.assertEqual(len(t2.inputs[0].signatures), 2)
        self.assertTrue(t2.verify())
        t3 = w.sweep('23CvEnQKsTVGgqCZzW6ewXPSJH9msFPsBt3', min_confirms=0, offline=False)
        self.assertEqual(len(t3.inputs[0].signatures), 2)
        self.assertTrue(t3.verify())
        self.assertAlmostEqual(t3.outputs[0].value, 198981935, delta=100000)

    def test_wallet_import_private_for_known_public_segwit_passphrases(self):
        witness_type = 'segwit'
        p1 = 'scan display embark segment deputy lesson vanish second wonder erase crumble swing'
        p2 = 'private school road sight weapon where wreck glory lazy weapon silent print'
        wif1 = 'Zpub74zBTMSW6uSE3nFTJbxxvyF3P169wy9N3WzMzFBwWV56sj2NTsGEXAcj6HeLwAhsbs6Ca7Gx7JY1McV2CA1eANi2ubuQA34j' \
               'CxbEPR7eLPm'
        wif2 = 'Zpub75XfXxxDxRZPEiHJfGUtVWovyfCYT2DLkmPGCFjYdtChJ4r3VaUSbSrQKCVezZuZ6wiJ8UvuG3QPAJdKxB9iY9zUTZ9VLLMw' \
               'jTF9ghGRx1Q'
        k1 = HDKey.from_passphrase(p1)
        k2 = HDKey.from_passphrase(p2)
        pubk1 = k1.public_master_multisig(witness_type=witness_type)
        pubk2 = k2.public_master_multisig(witness_type=witness_type)
        self.assertEqual(pubk1.wif(), wif1)
        self.assertEqual(pubk2.wif(), wif2)
        w = Wallet.create('mswlt', [p1, pubk2], db_uri=self.DATABASE_URI, witness_type=witness_type)
        wk = w.new_key()
        self.assertEqual(wk.address, 'bc1qr7r7zpr5gqnz0zs39ve7c0g54gwe7h7322lt3kae6gh8tzc5epts0j9rhm')
        self.assertFalse(w.public_master(as_private=True)[1].is_private)
        self.assertEqual(w.public_master(as_private=True)[1].wif, wif2)
        w.import_key(p2)
        self.assertTrue(w.public_master(as_private=True)[1].is_private)
        self.assertEqual(w.public_master(as_private=True)[1].wif,
                         'ZprvArYK8TRL84162ECqZEwt8NsCRdN43ZVVPYTfPsKw5YfiRGWtx3AC3eXvTuk'
                         'CqUsKCLKQNGDV11hHi3FUQbcD9wc9g8ro64kK6H2MP4jaM7K')
        w.transactions_update()
        txids = sorted([t.txid for t in w.transactions()])
        txids_expected = ['53b35eca3f2e767db02e4acc6c224d7a45f32158c8063f53c3d3660ab12d53ba',
                          'b6c4f286e8883927c26ce91e6cc89c7a8dd88223c111635e8e53f78c4573712a']
        self.assertListEqual(txids, txids_expected)


@parameterized_class(*params)
class TestWalletTransactions(TestWalletMixin, unittest.TestCase, CustomAssertions):
    wallet = None

    @classmethod
    def setUpClass(cls):
        cls.db_remove()
        account_key = 'tpubDCmJWqxWch7LYDhSuE1jEJMbAkbkDm3DotWKZ69oZfNMzuw7U5DwEaTVZHGPzt5j9BJDoxqVkPHt2EpUF66FrZhpfq' \
                      'ZY6DFj6x61Wwbrg8Q'
        cls.wallet = wallet_create_or_open('utxo-test', keys=account_key, network='testnet',
                                           db_uri=cls.DATABASE_URI)
        cls.wallet.new_key()
        cls.wallet.utxos_update()

    def test_wallet_import_utxos(self):
        total_value = sum([utxo['value'] for utxo in self.wallet.utxos()])
        self.assertEqual(total_value, 60000000)

    def test_wallet_transaction_export(self):
        txs = self.wallet.transactions_export()
        tx = [t for t in txs if t[1] == 'fb575942ef5ddc0d6afe10ccf73928faa81315a1f9be2d5b8a801daf7d251a6f'][0]
        self.assertEqual(tx[2], 'in')
        self.assertEqual(tx[3], [])
        self.assertEqual(tx[4], ['mwCvJviVTzjEKLZ1UW5jaepjWHUeoYrEe7'])
        self.assertEqual(tx[5], 10000000)

    def test_wallet_transactions_full(self):
        txs = self.wallet.transactions_full()
        self.assertGreaterEqual(len(txs), 3)
        for tx in txs:
            self.assertIsInstance(tx, WalletTransaction)

    def test_wallet_sweep_public_wallet(self):
        tx = self.wallet.sweep('mwCvJviVTzjEKLZ1UW5jaepjWHUeoYrEe7', fee_per_kb=50000, offline=False)
        prev_tx_list_check = [
            '4fffbf7c50009e5477ac06b9f1741890f7237191d1cf5489c7b4039df2ebd626',
            '9423919185b15c633d2fcd5095195b521a8970f01ca6413c43dbe5646e5b8e1e',
            'fb575942ef5ddc0d6afe10ccf73928faa81315a1f9be2d5b8a801daf7d251a6f']
        prev_tx_list = sorted([x.prev_txid.hex() for x in tx.inputs])
        self.assertListEqual(prev_tx_list, prev_tx_list_check)
        self.wallet.transactions_export()

    def test_wallet_offline_create_transaction(self):
        hdkey_wif = 'tprv8ZgxMBicQKsPf5exCdeBgnYjJt2LxDcQbv6u9HHymY3qh6EoTy8SGwou5xyvExL3iWfBsZWp3YUyo9gRmxQxrBS2FwGk' \
                    'qjcDhTcyVLhrXXZ'
        hdkey = HDKey(hdkey_wif)
        wlt = wallet_create_or_open('offline-create-transaction', keys=hdkey, network='testnet',
                                    db_uri=self.DATABASE_URI)
        self.assertEqual(wlt.wif(is_private=True), hdkey_wif)
        wlt.get_key()
        utxos = [{
            'address': 'n2S9Czehjvdmpwd2YqekxuUC1Tz5ZdK3YN',
            'script': '',
            'confirmations': 10,
            'output_n': 1,
            'txid': '9df91f89a3eb4259ce04af66ad4caf3c9a297feea5e0b3bc506898b6728c5003',
            'value': 8970937
        }]
        wlt.utxos_update(utxos=utxos)
        t = wlt.transaction_create([('n2S9Czehjvdmpwd2YqekxuUC1Tz5ZdK3YN', 1000)], fee=5000)
        t.sign()
        self.assertTrue(t.verify())
        del wlt

    def test_wallet_scan(self):
        account_key = 'tpubDCmJWqxWch7LYDhSuE1jEJMbAkbkDm3DotWKZ69oZfNMzuw7U5DwEaTVZHGPzt5j9BJDoxqVkPHt2EpUF66FrZhpfq' \
                      'ZY6DFj6x61Wwbrg8Q'
        wallet = wallet_create_or_open('scan-test', keys=account_key, network='testnet', db_uri=self.DATABASE_URI)
        wallet.scan(scan_gap_limit=8)
        wallet.info()
        self.assertEqual(len(wallet.keys()), 27)
        self.assertEqual(wallet.balance(), 60500000)
        self.assertEqual(len(wallet.transactions()), 4)
        self.assertEqual(len(wallet.transactions(as_dict=True)), 4)

        # Check tx order in same block
        address = 'tb1qlh9x3jwhfqspp7u9w6l7zqxpmuvplzaczaele3'
        w = wallet_create_or_open('fix-multiple-tx-1-block', keys=address, db_uri=self.DATABASE_URI)
        w.scan()
        self.assertEqual(w.transactions()[0].txid, 'bae05e65c13a1b1635abf581a6250a458cbd672c914e2563b5bb175274f9c5a7')

    def test_wallet_scan_utxos(self):
        pk = 'tpubDDi7dF92m7UrWNuAmzR9mzETcCjFT9v6XZq2oXjvhH4Bzr4L13np7d6bBB5tZk1Kg3y2vB79ohpgsLiubcRA8RfA6L69nmZvSG26XfmC5Ao'
        w = wallet_create_or_open('kladkladklieder3', keys=pk, db_uri=self.DATABASE_URI)
        w.scan(scan_gap_limit=1)
        self.assertEqual(len(w.utxos()), 2)
        self.assertEqual(w.balance(), 2000)
        exp_tx_list = ['3c634d82d6a9e855f26266acefb7096afdad80cad007079028bc259dc2f642a4',
                       '5658a4bf4b47c20c92d593999be469e8b8726ffcb5cb348681f020eadf342c3f',
                       '7834f47064c7bfd5b68cef98a61f5c4c7a8a3c6985ef137c7b3447bb62fa2324',
                       '7a4b8da2b74c71c01e1752457da715bc96807da02ec5e05d3eb4ed1dcb0c4735',
                       'b71cedddf6381c8b6eba953d5b9454b9ca41e2abbdbd9498a6c90004f649abb4']
        tx_list = sorted(list(set([t.txid for t in w.transactions()])))
        self.assertListEqual(tx_list, exp_tx_list)

    def test_wallet_two_utxos_one_key(self):
        wlt = Wallet.create('double-utxo-test', network='bitcoinlib_test', db_uri=self.DATABASE_URI)
        key = wlt.new_key()
        wlt.utxos_update()
        utxos = wlt.utxos()

        inp1 = Input(prev_txid=utxos[0]['txid'], output_n=utxos[0]['output_n'], keys=key.key_public,
                     network='bitcoinlib_test')
        inp2 = Input(prev_txid=utxos[1]['txid'], output_n=utxos[1]['output_n'], keys=key.key_public,
                     network='bitcoinlib_test')
        out = Output(10000000, address=key.address, network='bitcoinlib_test')

        t = Transaction(inputs=[inp1, inp2], outputs=[out], network='testnet')
        t.sign(key.key_private)
        self.assertTrue(t.verify())
        del wlt

    def test_wallet_balance_update(self):
        wlt = Wallet.create('test-balance-update', network='bitcoinlib_test', db_uri=self.DATABASE_URI)
        to_key = wlt.get_key()
        wlt.utxos_update()
        self.assertEqual(wlt.balance(), 200000000)

        t = wlt.send_to(to_key.address, 9000, offline=False)
        self.assertEqual(wlt.balance(), 200000000 - t.fee)
        self.assertEqual(t.txid, wlt.transaction_spent(t.inputs[0].prev_txid, t.inputs[0].output_n))
        self.assertEqual(t.txid, wlt.transaction_spent(t.inputs[0].prev_txid.hex(), t.inputs[0].output_n_int))
        del wlt

    def test_wallet_balance_update_multi_network(self):
        k = "tpubDCutwJADa3iSbFtB2LgnaaqJgZ8FPXRRzcrMq7Tms41QNnTV291rpkps9vRwyss9zgDc7hS5V1aM1by8nFip5VjpGpz1oP54peKt" \
            "hJzfabX"
        wlt = Wallet.create("test_wallet_balance_update_multi_network", network='bitcoinlib_test',
                            witness_type='legacy', db_uri=self.DATABASE_URI)
        wlt.new_key()
        wlt.new_account(network='testnet')
        wlt.import_key(k)
        wlt.utxos_update()
        self.assertEqual(wlt.balance(), 400000000)
        self.assertEqual(wlt.balance(network='testnet'), 1800)
        self.assertEqual(wlt.balance(network='bitcoinlib_test'), 400000000)
        del wlt

    def test_wallet_balance_update_total(self):
        k = "tpubDCutwJADa3iSbFtB2LgnaaqJgZ8FPXRRzcrMq7Tms41QNnTV291rpkps9vRwyss9zgDc7hS5V1aM1by8nFip5VjpGpz1oP54peKt" \
            "hJzfabX"
        wlt = Wallet.create("test_wallet_balance_update_total", keys=k, network='testnet',
                            db_uri=self.DATABASE_URI)
        wlt.get_key()
        self.assertEqual(wlt.balance_update_from_serviceprovider(), 900)

    def test_wallet_add_dust_to_fee(self):
        # Send bitcoinlib test transaction and check if dust resume amount is added to fee
        wlt = Wallet.create('bcltestwlt', network='bitcoinlib_test', witness_type='legacy',
                            db_uri=self.DATABASE_URI)
        to_key = wlt.get_key()
        wlt.utxos_update()
        t = wlt.send_to(to_key.address, 99992000, offline=False)
        self.assertEqual(t.fee, 8000)
        del wlt

    def test_wallet_transactions_send_update_utxos(self):
        # Send bitcoinlib test transaction and check if all utxo's are updated after send
        wlt = Wallet.create('bcltestwlt2', network='bitcoinlib_test', db_uri=self.DATABASE_URI)
        to_keys = wlt.get_keys(number_of_keys=5)
        wlt.utxos_update()
        self.assertEqual(wlt.balance(), 1000000000)
        t = wlt.send_to(to_keys[0].address, 550000000, offline=False)
        wlt._balance_update(min_confirms=0)
        self.assertEqual(wlt.balance(), 1000000000 - t.fee)
        self.assertEqual(len(wlt.utxos()), 6)
        del wlt

    def test_wallet_transaction_import(self):
        wlt = Wallet.create('bcltestwlt3', network='bitcoinlib_test', db_uri=self.DATABASE_URI)
        to_key = wlt.get_key()
        wlt.utxos_update()
        t = wlt.send_to(to_key.address, 40000000)
        t2 = wlt.transaction_import(t)
        self.assertDictEqualExt(t.as_dict(), t2.as_dict())
        del wlt

    def test_wallet_transaction_import_raw(self):
        wlt = Wallet.create('bcltestwlt4', network='bitcoinlib_test', db_uri=self.DATABASE_URI)
        to_key = wlt.get_key()
        wlt.utxos_update()
        t = wlt.send_to(to_key.address, 50000000)
        t2 = wlt.transaction_import_raw(t.raw())
        self.assertDictEqualExt(t.as_dict(), t2.as_dict(), ['spending_txid', 'spending_index_n'])
        del wlt

    def test_wallet_transaction_import_raw_locktime(self):
        wlt = Wallet.create('bcltestwlt4b', network='bitcoinlib_test', db_uri=self.DATABASE_URI)
        to_key = wlt.get_key()
        wlt.utxos_update()
        t = wlt.send_to(to_key.address, 12312837)
        t.set_locktime_blocks(1000)
        t2 = wlt.transaction_import_raw(t.raw())
        self.assertDictEqualExt(t.as_dict(), t2.as_dict(), ['spending_txid', 'spending_index_n'])
        del wlt

    def test_wallet_transaction_import_raw_segwit_fee(self):
        wallet_delete_if_exists('bcltestwlt-size', force=True, db_uri=self.DATABASE_URI)
        pk = ('BC19UtECk2r9PVQYhZT9iJZvzK7jDgQXFQxRiguB28ESn53b8BjZjT4ZyQEStPD9yKAXBhTq6Wtb9zyPQiRU4chaTjEwvtpKW'
              'EdrMscH3ZqPTtdV')
        wlt = Wallet.create('bcltestwlt-size', keys=pk, network='bitcoinlib_test', witness_type='segwit',
                            db_uri=self.DATABASE_URI)
        wlt.utxos_update()
        t = wlt.send_to(wlt.get_key().address, 8237234)
        t2 = wlt.transaction_import_raw(t.raw())
        self.assertEqual(t.fee, t2.fee)
        self.assertEqual(t.size, t2.size)
        self.assertEqual(t.vsize, t2.vsize)
        self.assertEqual(t.fee_per_kb, t2.fee_per_kb)
        self.assertEqual(t.raw_hex(), t2.raw_hex())
        del wlt

    def test_wallet_transaction_load_segwit_size(self):
        pk = ('BC19UtECk2r9PVQYhZT9iJZvzK7jDgQXFQxRiguB28ESn53b8BjZjT4ZyQEStPD9yKAXBhTq6Wtb9zyPQiRU4chaTjEwvtpKW'
              'EdrMscH3ZqPTtdV')
        wlt = Wallet.create('bcltestwlt2-size', keys=pk, network='bitcoinlib_test', witness_type='segwit',
                            db_uri=self.DATABASE_URI)
        wlt.utxos_update()
        t = wlt.send_to(wlt.get_key().address, 50000000, offline=False)
        t.verify()
        self.assertTrue(t.verified)

        t2 = wlt.transaction(t.txid)
        t2.verify()
        self.assertTrue(t2.verified)
        self.assertEqual(t.vsize, t2.vsize)
        self.assertEqual(t.witness_data(), t2.witness_data())

    def test_wallet_transaction_import_dict(self):
        wlt = Wallet.create('bcltestwlt5', network='bitcoinlib_test', db_uri=self.DATABASE_URI)
        to_key = wlt.get_key()
        wlt.utxos_update()
        t = wlt.send_to(to_key.address, 60000000)
        t2 = wlt.transaction_import(t.as_dict())
        self.assertDictEqualExt(t.as_dict(), t2.as_dict())
        del wlt

    def test_wallet_transaction_fee_limits(self):
        wlt = Wallet.create('bcltestwlt6', network='bitcoinlib_test', witness_type='legacy',
                            db_uri=self.DATABASE_URI)
        to_key = wlt.get_key()
        wlt.utxos_update()
        self.assertRaisesRegex(WalletError, 'Fee per kB of 660 is lower then minimal network fee of 1000',
                                wlt.send_to, to_key.address, 50000000, fee=150)
        self.assertRaisesRegex(WalletError, 'Fee per kB of 1321585 is higher then maximum network fee of 1000000',
                                wlt.send_to, to_key.address, 50000000, fee=300000)

    def test_wallet_transaction_fee_zero_problem(self):
        wlt = Wallet.create(name='bcltestwlt7', network='bitcoinlib_test', db_uri=self.DATABASE_URI)
        nk = wlt.get_key()
        wlt.utxos_update()
        t = wlt.send_to(nk.address, 100000000, offline=False)
        self.assertTrue(t.pushed)
        self.assertNotEqual(t.fee, 0)

    def test_wallet_transactions_estimate_size(self):
        prev_txid = '46fcfdbdc3573756916a0ced8bbc5418063abccd2c272f17bf266f77549b62d5'

        for witness_type in ['legacy', 'p2sh-segwit', 'segwit']:
            wallet_delete_if_exists('wallet_estimate_size', force=True, db_uri=self.DATABASE_URI)
            wl3 = Wallet.create('wallet_estimate_size', witness_type=witness_type,
                                db_uri=self.DATABASE_URI)
            wl3.utxo_add(wl3.get_key().address, 110000, prev_txid, 0, 1)
            to_address = wl3.get_key_change().address
            t = wl3.transaction_create([(to_address, 90000)], fee=10000, random_output_order=False)
            t.estimate_size()
            size1 = t.size
            t.sign()
            t.estimate_size()
            size2 = t.size
            self.assertAlmostEqual(size1, size2, delta=2)
            self.assertAlmostEqual(len(t.raw()), size2, delta=2)

        for witness_type in ['legacy', 'p2sh-segwit', 'segwit']:
            p1 = HDKey(witness_type=witness_type, multisig=True)
            p2 = HDKey(witness_type=witness_type, multisig=True)
            p3 = HDKey(witness_type=witness_type, multisig=True)

            wallet_delete_if_exists('wallet_estimate_size_multisig', force=True, db_uri=self.DATABASE_URI)
            wl3 = Wallet.create('wallet_estimate_size_multisig', [p1, p2.public_master(), p3.public_master()],
                                sigs_required=2, db_uri=self.DATABASE_URI)
            wl3.utxo_add(wl3.get_key().address, 110000, prev_txid, 0, 1)
            to_address = wl3.get_key_change().address
            t = wl3.transaction_create([(to_address, 90000)], fee=10000, random_output_order=False)
            t.estimate_size()
            size1 = t.size
            t.sign(p2)
            t.estimate_size()
            size2 = t.size
            self.assertAlmostEqual(size1, size2, delta=6)
            self.assertAlmostEqual(len(t.raw()), size2, delta=6)

    def test_wallet_transaction_method(self):
        pk1 = HDKey(network='bitcoinlib_test')
        pk2 = HDKey(network='bitcoinlib_test')
        w = Wallet.create('wallet_transaction_tests', keys=[pk1, pk2], cosigner_id=0,
                          db_uri=self.DATABASE_URI)
        w.get_key()
        w.utxos_update()
        self.assertEqual(len(w.transactions()), 2)
        self.assertEqual(type(w.transactions(as_dict=True)[0]), dict)
        self.assertEqual(type(w.transactions()[0].as_dict()), dict)

    def test_wallet_transaction_from_txid(self):
        w = Wallet.create('testwltbcl', keys='dda84e87df25f32d73a7f7d008ed2b89fc00d9d07fde588d1b8af0af297023de',
                          witness_type='legacy', network='bitcoinlib_test', db_uri=self.DATABASE_URI)
        w.utxos_update()
        wts = w.transactions()
        txid = wts[0].txid
        self.assertEqual(txid, '86eebbefb1062b45b19bc1bbc3fbe044fadcf592dc4e64f1a13a58ac362123ef')
        wt0 = WalletTransaction.from_txid(w, txid)
        self.assertEqual(wt0.outputs[0].address, 'zwqrC7h9pRj7SBhLRDG4FnkNBRQgene3y1')
        # Test __repr__
        self.assertEqual(repr(wt0), '<WalletTransaction(input_count=0, output_count=1, status=confirmed, '
                                    'network=bitcoinlib_test)>')
        # Test info()
        wt0.info()
        # Unknown txid
        self.assertIsNone(WalletTransaction.from_txid(w, '112233'))

    def test_wallet_transaction_sign_with_hex(self):
        k = HDKey(network='bitcoinlib_test', witness_type='legacy')
        pmk = k.public_master()
        w = Wallet.create('wallet_tx_tests', keys=pmk, network='bitcoinlib_test', db_uri=self.DATABASE_URI)
        w.utxos_update()
        wt = w.transaction_create([(w.get_key(), 190000000)])
        sk = k.subkey_for_path("m/44'/9999999'/0'/0/0")
        wt.sign(sk.private_hex)
        self.assertTrue(wt.verified)

    def test_wallet_transaction_sign_with_wif(self):
        wif = ('BC19UtECk2r9PVQYhZuLSVjB6M7QPkAQSJN59RJKZQuuuPxaxNBEwmnfpWYvrQTrJZCANKoXBm7HKY78dVHjTkqoqA67aUf'
               'NSLZjuwNGDBMQD7uM')
        wif2 = ('BC19UtECk2r9PVQYhYJrXwB3We4E9Xc6uJngAEoqBrntN1gpGZwAWKRdcupdf2iKFLfY3pYRxHAi99EZ7dyYcKLZ2a7999'
                'Lu2NRSZzToFXib5kcE')
        w = wallet_create_or_open('test_wallet_transaction_sign_with_wif',
                                  keys=[wif, HDKey(wif2).public_master_multisig(witness_type='segwit')],
                                  witness_type='segwit', network='bitcoinlib_test',
                                  db_uri=self.DATABASE_URI)
        w.get_key()
        w.utxos_update()
        t = w.send_to('blt1q285vnphcs4r0t5dw06tmxl7aryj3jnx88duehv4p7eldsshrmygsmlq84z', 2000, fee=1000, offline=False)
        t.sign(wif2)
        self.assertIsNone(t.send())
        self.assertTrue(t.pushed)

    def test_wallet_transaction_restore_saved_tx(self):
        w = wallet_create_or_open('test_wallet_transaction_restore', network='bitcoinlib_test',
                                  db_uri=self.DATABASE_URI)
        wk = w.get_key()
        if not USE_FASTECDSA:
            self.skipTest("Need fastecdsa module with deterministic txid's to run this test")
        utxos = [{
            'address': wk.address,
            'script': '',
            'confirmations': 10,
            'output_n': 1,
            'txid': '9f5d4004c7cc5a31a735bddea6ff517e52f1cd700df208d2c39ddc536670f1fe',
            'value': 1956783097
        }]
        w.utxos_update(utxos=utxos)
        to = w.get_key_change()
        t = w.sweep(to.address)
        tx_id = t.store()
        wallet_empty('test_wallet_transaction_restore', db_uri=self.DATABASE_URI)
        w = wallet_create_or_open('test_wallet_transaction_restore', network='bitcoinlib_test',
                                  db_uri=self.DATABASE_URI)
        w.get_key()
        w.utxos_update(utxos=utxos)
        to = w.get_key_change()
        t = w.sweep(to.address)
        self.assertEqual(t.store(), tx_id)

    def test_wallet_transaction_send_keyid(self):
        w = Wallet.create('wallet_send_key_id', witness_type='segwit', network='bitcoinlib_test',
                          db_uri=self.DATABASE_URI)
        keys = w.get_keys(number_of_keys=2)
        w.utxos_update()
        t = w.send_to('blt1qtk5swtntg8gvtsyr3kkx3mjcs5ncav84exjvde', 150000000, input_key_id=keys[1].key_id,
                      offline=False)
        self.assertEqual(t.inputs[0].address, keys[1].address)
        self.assertTrue(t.verified)
        self.assertRaisesRegex(WalletError, "Not enough unspent transaction outputs found", w.send_to,
                                'blt1qtk5swtntg8gvtsyr3kkx3mjcs5ncav84exjvde', 250000000,
                                input_key_id=keys[0].key_id)

    def test_wallet_transactions_limit(self):
        address = '15yN7NPEpu82sHhB6TzCW5z5aXoamiKeGy'
        w = wallet_create_or_open('ftrtxtstwlt', address, db_uri=self.DATABASE_URI)
        w.transactions_update(limit=2)
        self.assertGreaterEqual(w.balance(), 1000)
        self.assertGreaterEqual(len(w.transactions()), 2)
        w.transactions_update(limit=2)
        self.assertGreaterEqual(len(w.transactions()), 4)

    def test_wallet_transactions_update_by_txids(self):
        address = '15yN7NPEpu82sHhB6TzCW5z5aXoamiKeGy'
        w = wallet_create_or_open('ftrtxtstwlt2', address, db_uri=self.DATABASE_URI)
        w.transactions_update_by_txids(['b246dad8980093fa55814b4739396fd6a7f5f28994f721f55d1a862d6c98e7ab'])
        txs = w.transactions()
        self.assertEqual(len(txs), 1)
        self.assertEqual(txs[0].block_height, 368209)

    def test_wallet_transactions_sign_with_mnenomic(self):
        phr = 'battle alter frequent adult tuna follow always jar obtain until ice arrange'
        prv_key = HDKey.from_passphrase(phr, network='bitcoinlib_test')
        w = wallet_create_or_open('wlt-sign-with-mnemonic', keys=prv_key.public(), network='bitcoinlib_test',
                                  scheme='single', db_uri=self.DATABASE_URI)
        w.new_key()
        w.utxos_update()
        t = w.send_to('214bP4ZpdejMppADEnxSkzziPgEG6XGcxiJ', 100000)
        self.assertFalse(t.verified)
        t.sign(phr)
        t.verify()
        self.assertTrue(t.verified)

    def test_wallet_select_inputs(self):
        wlt = Wallet.create('bclwltsltinputs', network='bitcoinlib_test', db_uri=self.DATABASE_URI)
        wlt.get_key()
        wlt.utxos_update()
        self.assertEqual(wlt.select_inputs(150000000, max_utxos=1), [])
        self.assertEqual(len(wlt.select_inputs(150000000)), 2)

    def test_wallet_transaction_create_exceptions(self):
        wif = ('BC17qWy2RMw8AmwsqwTjmX2SwwSHBNA2c6KyGHs5Kghg3q6dPa4ajP1jwFBPCkoSeXWsPAiVD2iAcroVc6cJQmHrYatvi'
               'NCk5jDM83DkbPGFxbCK')
        wlt = Wallet.create('test_wallet_transaction_create_exceptions', keys=wif, db_uri=self.DATABASE_URI)
        wlt.utxos_update()
        self.assertRaisesRegex(WalletError, "Output array must be a list of tuples with address and amount. "
                                             "Use 'send_to' method to send to one address",
                                wlt.transaction_create, '217rBycQpv9rjhiLcg94vdZ7muMVLJ9yysJ')
        inps = wlt.select_inputs(150000000)
        self.assertRaisesRegex(WalletError, "Input array contains 2 UTXO's but max_utxos=1 parameter specified",
                                wlt.transaction_create, [('217rBycQpv9rjhiLcg94vdZ7muMVLJ9yysJ', 150000000)],
                                inps, max_utxos=1)
        wallet_empty('test_wallet_transaction_create_exceptions', db_uri=self.DATABASE_URI)
        self.assertRaisesRegex(WalletError, "UTXO",
                                wlt.transaction_create, [('217rBycQpv9rjhiLcg94vdZ7muMVLJ9yysJ', 150000000)],
                                inps)

    def test_wallet_transactions_sweep(self):
        w = wallet_create_or_open('test_wallet_sweep_check_fee', db_uri=self.DATABASE_URI)
        w.utxo_add(w.new_key().address, 5000,
                   'f31446151f06522eb321d5992f4f1c95123c8b9d082b92c391df83c6d0a35516', 0, 1)
        t = w.sweep('14pThTJoEnQxbJJVYLhzSKcs6EmZgShscX', fee=2000)
        self.assertEqual(5000, t.outputs[0].value + t.fee)
        self.assertRaisesRegex(WalletError, "Amount to send is smaller then dust amount: 1000",
                               w.sweep, to_address='14pThTJoEnQxbJJVYLhzSKcs6EmZgShscX', fee=4000)
        self.assertRaisesRegex(WalletError, "Amount to send is smaller then dust amount: -1000",
                               w.sweep, to_address='14pThTJoEnQxbJJVYLhzSKcs6EmZgShscX', fee=6000)

    def test_wallet_sweep_multiple_inputs_or_outputs(self):
        w = wallet_create_or_open('test_wallet_sweep_multiple_outputs', db_uri=self.DATABASE_URI)

        utxos = [
            {
                "address": w.new_key().address,
                "script": "",
                "confirmations": 10,
                "output_n": 1,
                "txid": "f31446151f06522eb321d5992f4f1c95123c8b9d082b92c391df83c6d0a35516",
                "value": 100000
            },
            {
                "address": w.new_key().address,
                "script": "",
                "confirmations": 10,
                "output_n": 1,
                "txid": "9df91f89a3eb4259ce04af66ad4caf3c9a297feea5e0b3bc506898b6728c5003",
                "value": 200000
            },
            {
                "address": w.new_key().address,
                "script": "",
                "confirmations": 10,
                "output_n": 0,
                "txid": "7c21f0fad4344774d231081a75d7ab77f5328f446ef13e17709f876bd643d4de",
                "value": 25000
            },
            {
                "address": w.new_key().address,
                "script": "",
                "confirmations": 10,
                "output_n": 1,
                "txid": "7c21f0fad4344774d231081a75d7ab77f5328f446ef13e17709f876bd643d4de",
                "value": 50000
            },
        ]
        w.utxos_update(utxos=utxos)

        t = w.sweep([('14pThTJoEnQxbJJVYLhzSKcs6EmZgShscX', 11000), ('1GSffHyTGyKvQWpKHc7Mjd8K2bmbt7g9Xx', 0)],
                    offline=True, fee=2000)
        self.assertIn(362000, [o.value for o in t.outputs])
        self.assertTrue(t.verified)

        input_key_ids = [u['key_id'] for u in w.utxos() if u['value'] in [50000, 25000, 100000]]
        t = w.sweep([('14pThTJoEnQxbJJVYLhzSKcs6EmZgShscX', 150000), ('1GSffHyTGyKvQWpKHc7Mjd8K2bmbt7g9Xx', 0)],
                    input_key_id=input_key_ids, fee=5000)
        self.assertIn(20000, [o.value for o in t.outputs])
        self.assertEqual(3, len(t.inputs))
        self.assertTrue(t.verified)

    def test_wallet_send_multiple_change_outputs(self):
        w = wallet_create_or_open('test_wallet_send_multiple_change_outputs', db_uri=self.DATABASE_URI)

        utxos = [
            {
                "address": w.new_key().address,
                "script": "",
                "confirmations": 1,
                "output_n": 0,
                "txid": "d82d131e5ac0edfa6a3e1781c05b2a7f846b60fe8868b9d53da33756d98bc4fd",
                "value": 250000
            },
            {
                "address": w.new_key().address,
                "script": "",
                "confirmations": 2,
                "output_n": 1,
                "txid": "08de8bcb017f3aa9568344d1b49b9e3a16a580427330f9cb68e1ce61cacb4a2f",
                "value": 75000
            },
            {
                "address": w.new_key().address,
                "script": "",
                "confirmations": 2,
                "output_n": 0,
                "txid": "08de8bcb017f3aa9568344d1b49b9e3a16a580427330f9cb68e1ce61cacb4a2f",
                "value": 25000
            },
        ]
        w.utxos_update(utxos=utxos)

        t = w.send_to('1D6kjUgadFdpvEL7hUUDsmqSemeUaN1iFi', 150000, number_of_change_outputs=2, fee=3000)
        self.assertEqual(3, len(t.outputs))
        self.assertEqual(247000, t.output_total)
        self.assertFalse([o.value for o in t.outputs if o.value < o.network.dust_amount])
        self.assertTrue(t.verified)
        self.assertEqual(1, len(t.inputs))

        t = w.send_to('1D6kjUgadFdpvEL7hUUDsmqSemeUaN1iFi', 80000, number_of_change_outputs=0, fee=1000)
        self.assertEqual(249000, sum([o.value for o in t.outputs]))
        self.assertGreaterEqual(len(t.outputs), 2)
        self.assertLessEqual(len(t.outputs), 5)
        self.assertFalse([o.value for o in t.outputs if o.value < o.network.dust_amount])
        self.assertTrue(t.verified)
        self.assertEqual(1, len(t.inputs))

    def test_wallet_transaction_save_and_load(self):
        w = wallet_create_or_open('wallet_transaction_save_and_load', network='bitcoinlib_test',
                                  db_uri=self.DATABASE_URI)
        w.utxos_update()
        t = w.send_to(w.get_key(), 50000001)
        self.assertTrue(t.verify())
        t.save()
        t2 = w.transaction_load(t.txid)
        self.assertTrue(t2.verify())
        self.assertEqual(t.txid, t2.txid)
        self.assertEqual(t.raw_hex(), t2.raw_hex())

    def test_wallet_transaction_save_and_load_filename(self):
        w = wallet_create_or_open('wallet_transaction_save_and_load_filename', network='bitcoinlib_test',
                                  db_uri=self.DATABASE_URI)
        w.utxos_update()
        t = w.send_to(w.get_key(), 44000001)
        self.assertTrue(t.verify())
        t.save('saved_tx.tx')
        t2 = w.transaction_load(filename='saved_tx.tx')
        self.assertTrue(t2.verify())
        self.assertEqual(t.txid, t2.txid)
        self.assertEqual(t.raw_hex(), t2.raw_hex())

    def test_wallet_avoid_forced_address_reuse(self):
        w = wallet_create_or_open('wallet_avoid_forced_address_reuse_test', network='bitcoinlib_test',
                                  db_uri=self.DATABASE_URI)
        k1 = w.get_key()
        w.utxos_update()
        k2 = w.new_key()
        w.sweep(k2.address, offline=False)

        # Send dust to used address
        w.send_to(k1, 400, min_confirms=0, offline=False)

        # Try to spend dust
        t = w.sweep('zz3nA9VNyXwwyKKALckuhQ5sYdxMuzCQuQ', min_confirms=0, offline=False)
        self.assertEqual(len(t.inputs), 1)

    def test_wallet_avoid_forced_address_reuse2(self):
        w = wallet_create_or_open('wallet_avoid_forced_address_reuse_test2', db_uri=self.DATABASE_URI)
        utxos = [
            {
                'address': w.new_key().address,
                'script': '',
                'confirmations': 5,
                'output_n': 0,
                'txid': '35b59b39d66e34dada7536df1dd95b831c367125f846ea2904c128e66aa29267',
                'value': 426
            },
            {
                'address': w.new_key().address,
                'script': '',
                'confirmations': 5,
                'output_n': 0,
                'txid': '458f44d469489ce06d2aab54347253dd82bee90b38756e4514e5a29b5f07213f',
                'value': 200000
            }
        ]
        w.utxos_update(utxos=utxos)
        self.assertRaisesRegex(WalletError, "", w.send_to, 'bc1qx76mfmrgvejprscpk8e76d90h94xdhhgnr3jfk', 200001,
                                fee=150)

    def test_wallet_transactions_delete(self):
        w = wallet_create_or_open('wallet_transactions_delete', network='bitcoinlib_test', db_uri=self.DATABASE_URI)
        w.utxos_update()
        w.transactions()[0].delete()
        self.assertEqual(len(w.transactions()), 1)

    def test_wallet_create_import_key(self):
        w = wallet_create_or_open("test_wallet_create_import_key_private", network='bitcoinlib_test',
                                  db_uri=self.DATABASE_URI)

        w.utxos_update()
        wk = w.public_master()
        w2 = wallet_create_or_open('test_wallet_create_import_key_public', network='bitcoinlib_test', keys=wk,
                                   db_uri=self.DATABASE_URI)
        w2.utxos_update()

        wt = w2.send_to('21HKMUVtSUETuWyDESrmCj6Vwvtuns8XG5k', 1000, fee=1000)
        wt.save()

        wt2 = Transaction.load(wt.txid)
        self.assertEqual(wt, wt2)

    def test_wallet_transactions_pagination(self):
        w = wallet_create_or_open("bclt_wallet_pagination_test", network='bitcoinlib_test', db_uri=self.DATABASE_URI)
        w.get_keys(number_of_keys=10)
        w.utxos_update()
        txs_all = w.transactions_full()
        txs_page = w.transactions_full(limit=2, offset=10)
        self.assertEqual(len(txs_all), 20)
        self.assertEqual(len(txs_page), 2)
        self.assertEqual(txs_all[10], txs_page[0])
        self.assertEqual(txs_all[11], txs_page[1])


@parameterized_class(*params)
class TestWalletDash(TestWalletMixin, unittest.TestCase):

    @classmethod
    def setUpClass(cls):
        cls.db_remove()

    def test_wallet_create_with_passphrase_dash(self):
        passphrase = "always reward element perfect chunk father margin slab pond suffer episode deposit"
        wlt = Wallet.create("wallet-passphrase-dash", keys=passphrase, network='dash', witness_type='legacy',
                            db_uri=self.DATABASE_URI)
        keys = wlt.get_keys(number_of_keys=5)
        self.assertEqual(keys[4].address, "XhxXcRvTm4yZZzbH4MYz2udkdHWEMMf9GM")

    def test_wallet_import_dash(self):
        accountkey = 'xprv9yQgG6Z38AXWuhkxScDCkLzThWWZgDKHKinMHUAPTH1uihrBWQw99sWBsN2HMpzeTze1YEYb8acT1x7sHKhXX8AbT' \
                     'GNf8tdbycySUi2fRaa'
        wallet = Wallet.create(
            db_uri=self.DATABASE_URI,
            name='test_wallet_import_dash',
            keys=accountkey,
            network='dash')
        newkey = wallet.get_key()
        self.assertEqual(wallet.main_key.wif, accountkey)
        self.assertEqual(newkey.address, u'XtVa6s1rqo9BNXir1tb6KEXsj5NGogp1QB')
        self.assertEqual(newkey.path, "M/0/0")

    def test_wallet_multisig_dash(self):
        network = 'dash'
        pk1 = HDKey(network=network, witness_type='legacy')
        pk2 = HDKey(network=network, witness_type='legacy')
        wl1 = Wallet.create('multisig_test_wallet1', [pk1, pk2.public_master(multisig=True)], sigs_required=2,
                            db_uri=self.DATABASE_URI)
        wl2 = Wallet.create('multisig_test_wallet2', [pk1.public_master(multisig=True), pk2], sigs_required=2,
                            db_uri=self.DATABASE_URI)
        wl1_key = wl1.new_key()
        wl2_key = wl2.new_key(cosigner_id=wl1.cosigner_id)
        self.assertEqual(wl1_key.address, wl2_key.address)

    def test_wallet_import_private_for_known_public_multisig_dash(self):
        network = 'dash'
        pk1 = HDKey(network=network, witness_type='legacy')
        pk2 = HDKey(network=network, witness_type='legacy')
        pk3 = HDKey(network=network, witness_type='legacy')
        with wallet_create_or_open("mstest_dash", [pk1.public_master(multisig=True), pk2.public_master(multisig=True),
                                                   pk3.public_master(multisig=True)], 2, network=network,
                                   sort_keys=False, cosigner_id=0, db_uri=self.DATABASE_URI) as wlt:
            self.assertFalse(wlt.cosigner[1].main_key.is_private)
            wlt.import_key(pk2)
            self.assertTrue(wlt.cosigner[1].main_key.is_private)

    def test_wallet_merge_transactions(self):
        w = wallet_create_or_open('wallet_merge_transactions_tests', network='bitcoinlib_test',
                                  db_uri=self.DATABASE_URI)
        w.utxos_update()
        u = w.utxos()

        t1 = w.send_to(w.get_key(), 200000, input_key_id=u[0]['key_id'], offline=False)
        t2 = w.send_to(w.get_key(), 300000, input_key_id=u[1]['key_id'], offline=False)
        t = t1 + t2
        self.assertTrue(t.verified)
        self.assertEqual(t1.input_total + t2.input_total, t.input_total)
        self.assertEqual(t1.output_total + t2.output_total, t.output_total)
        self.assertEqual(t1.fee + t2.fee, t.fee)


@parameterized_class(*params)
class TestWalletSegwit(TestWalletMixin, unittest.TestCase):

    @classmethod
    def setUpClass(cls):
        cls.db_remove()

    def test_wallet_segwit_create_p2pkh(self):
        phrase = "review arch uniform illness hello animal device reform bicycle obscure cruise boat"
        wlt = wallet_create_or_open('thetestwallet-bech32', keys=phrase, network='bitcoin', witness_type='segwit',
                                    db_uri=self.DATABASE_URI)
        self.assertEqual(wlt.get_key().address, 'bc1ql22f3gqqphsejtqkqjqg9an03sjz4l6gztcm34')

    def test_wallet_segwit_create_pswsh(self):
        phrase1 = 'exclude twice mention orchard grit ignore display shine cheap exercise same apart'
        phrase2 = 'shop cloth bench traffic vintage security hour engage omit almost episode fragile'
        pk1 = HDKey.from_passphrase(phrase1, witness_type='segwit', multisig=True)
        pk2 = HDKey.from_passphrase(phrase2, witness_type='segwit', multisig=True)
        w = Wallet.create('multisig-segwit', [pk1, pk2.public_master()], sigs_required=1, witness_type='segwit',
                          db_uri=self.DATABASE_URI)
        self.assertEqual(w.get_key().address, 'bc1qfjhmzzt9l6dmm0xx3tc6qrtff8dve7j7qrcyp88tllszm97r84aqxel5jk')

    def test_wallet_segwit_create_p2sh_p2wsh(self):
        phrase1 = 'exclude twice mention orchard grit ignore display shine cheap exercise same apart'
        phrase2 = 'shop cloth bench traffic vintage security hour engage omit almost episode fragile'
        pk1 = HDKey.from_passphrase(phrase1)
        pk2 = HDKey.from_passphrase(phrase2)
        w = Wallet.create('segwit-p2sh-p2wsh', [pk1, pk2.public_master(witness_type='p2sh-segwit', multisig=True)],
                          sigs_required=2, witness_type='p2sh-segwit', db_uri=self.DATABASE_URI)
        nk = w.get_key()
        self.assertEqual(nk.address, '3JFyRjKWYFz5BMFHLZvT7EZQJ85gLFvtkT')
        self.assertEqual(nk.key_type, 'multisig')
        self.assertEqual(nk.path, "m/48'/0'/0'/1'/0/0")

    def test_wallet_segwit_create_p2sh_p2wpkh(self):
        phrase = 'fun brick apology sport museum vague once gospel walnut jump spawn hedgehog'
        w = wallet_create_or_open('segwit-p2sh-p2wpkh', phrase, purpose=49, witness_type='p2sh-segwit',
                                  network='bitcoin', db_uri=self.DATABASE_URI)

        k1 = w.get_key()
        address = '3Disr2CmERuYuuMkkfGrjRUHqDENQvtNep'
        self.assertEqual(Address(b'\x00\x14' + k1.key().hash160, script_type='p2sh').address, address)
        self.assertEqual(Address(k1.key().public_byte, script_type='p2sh_p2wpkh').address, address)
        self.assertEqual(k1.address, address)

    def test_wallet_segwit_p2wpkh_send(self):
        w = Wallet.create('segwit_p2wpkh_send', witness_type='segwit', network='bitcoinlib_test',
                          db_uri=self.DATABASE_URI)
        w.get_key()
        w.utxos_update()
        t = w.send_to('blt1q7ywlg3lsyntsmp74jh65pnkntk3csagdwpz78k', 10000, offline=False)
        self.assertEqual(t.witness_type, 'segwit')
        self.assertEqual(t.inputs[0].script_type, 'sig_pubkey')
        self.assertEqual(t.inputs[0].witness_type, 'segwit')
        self.assertTrue(t.verified)
        self.assertTrue(t.pushed)

    def test_wallet_segwit_p2wsh_send(self):
        w = Wallet.create('segwit_p2wsh_send', witness_type='segwit', network='bitcoinlib_test',
                          keys=[HDKey(network='bitcoinlib_test'), HDKey(network='bitcoinlib_test')], sigs_required=2,
                          cosigner_id=0, db_uri=self.DATABASE_URI)
        k = w.get_key()
        w.utxos_update()
        w.utxos_update(key_id=k.key_id)   # Test db updates after second request and only update single key
        t = w.send_to('blt1q7r60he62p52u6h9zyxl6ew4dmmshpmk5sluaax48j9c7zyxu6m0smrjqxa', 10000, offline=False)
        self.assertEqual(t.witness_type, 'segwit')
        self.assertEqual(t.inputs[0].script_type, 'p2sh_multisig')
        self.assertEqual(t.inputs[0].witness_type, 'segwit')
        self.assertTrue(t.verified)
        self.assertTrue(t.pushed)

    def test_wallet_segwit_p2sh_p2wpkh_send(self):
        w = Wallet.create('segwit_p2sh_p2wpkh_send', witness_type='p2sh-segwit', network='bitcoinlib_test',
                          db_uri=self.DATABASE_URI)
        w.get_key()
        w.utxos_update()
        t = w.send_to('blt1q7ywlg3lsyntsmp74jh65pnkntk3csagdwpz78k', 10000, offline=False)
        self.assertEqual(t.witness_type, 'segwit')
        self.assertEqual(t.inputs[0].script_type, 'sig_pubkey')
        self.assertEqual(t.inputs[0].witness_type, 'p2sh-segwit')
        self.assertTrue(t.verified)
        self.assertTrue(t.pushed)

    def test_wallet_segwit_p2sh_p2wsh_send(self):
        w = Wallet.create('segwit_p2sh_p2wsh_send', witness_type='p2sh-segwit', network='bitcoinlib_test',
                          keys=[HDKey(network='bitcoinlib_test'), HDKey(network='bitcoinlib_test'),
                                HDKey(network='bitcoinlib_test')], sigs_required=2, cosigner_id=0,
                          db_uri=self.DATABASE_URI)
        w.get_key()
        w.utxos_update()
        t = w.send_to('blt1q7ywlg3lsyntsmp74jh65pnkntk3csagdwpz78k', 10000, offline=False)
        self.assertEqual(t.witness_type, 'segwit')
        self.assertEqual(t.inputs[0].script_type, 'p2sh_multisig')
        self.assertEqual(t.inputs[0].witness_type, 'p2sh-segwit')
        self.assertTrue(t.verified)
        self.assertTrue(t.pushed)

    def test_wallet_segwit_uncompressed_error(self):
        k = HDKey(compressed=False, network='bitcoinlib_test')
        self.assertRaisesRegex(BKeyError, 'Uncompressed keys are non-standard', wallet_create_or_open,
                                'segwit_uncompressed_error', k, witness_type='segwit', network='bitcoinlib_test',
                                db_uri=self.DATABASE_URI)

    def test_wallet_segwit_bitcoin_send(self):
        # Create several SegWit wallet and create transaction to send to each other. Uses utxo_add() method to create
        # test UTXO's

        prev_txid = '46fcfdbdc3573756916a0ced8bbc5418063abccd2c272f17bf266f77549b62d5'

        # === Segwit P2WSH to P2WSH ===
        pk2 = HDKey()
        key_list = [
            HDKey(),
            pk2.public_master(witness_type='segwit', multisig=True),
            HDKey().public_master(witness_type='segwit', multisig=True),
        ]

        wl1 = Wallet.create('segwit_bitcoin_p2wsh_send', key_list, sigs_required=2, witness_type='segwit',
                            db_uri=self.DATABASE_URI)
        wl1.utxo_add(wl1.get_key().address, 10000000, prev_txid, 0, 1)
        to_address = wl1.get_key_change().address
        t = wl1.transaction_create([(to_address, 100000)], fee=10000, random_output_order=False)

        t.sign(pk2.subkey_for_path("m/48'/0'/0'/2'/0/0"))
        self.assertTrue(t.verify())
        self.assertEqual(t.outputs[0].address, to_address)
        self.assertFalse(t.error)

        # === Segwit P2WPKH to P2WSH ===
        wl2 = Wallet.create('segwit_bitcoin_p2wpkh_send', witness_type='segwit', db_uri=self.DATABASE_URI)
        wl2.utxo_add(wl2.get_key().address, 200000, prev_txid, 0, 1)
        to_address = wl1.get_key_change().address
        t = wl2.transaction_create([(to_address, 100000)], fee=10000, random_output_order=False)
        t.sign()
        self.assertTrue(t.verify())
        self.assertEqual(t.outputs[0].address, to_address)
        self.assertFalse(t.error)

        # === Segwit P2SH-P2WPKH to P2WPK ===
        wl3 = Wallet.create('segwit_bitcoin_p2sh_p2wpkh_send', witness_type='p2sh-segwit',
                            db_uri=self.DATABASE_URI)
        wl3.utxo_add(wl3.get_key().address, 110000, prev_txid, 0, 1)
        t = wl3.transaction_create([(to_address, 100000)], fee=10000, random_output_order=False)
        t.sign()
        self.assertTrue(t.verify())
        self.assertEqual(t.outputs[0].address, to_address)
        self.assertFalse(t.error)

    def test_wallet_segwit_litecoin_multi_accounts(self):
        phrase = 'rug rebuild group coin artwork degree basic humor flight away praise able'
        w = Wallet.create('segwit_wallet_litecoin_p2wpkh', keys=phrase, network='litecoin',
                          db_uri=self.DATABASE_URI, witness_type='segwit')
        self.assertEqual(w.get_key().address, "ltc1qsrzxzg39jyt8knsw5hlqmpwmuc8ejxvp9hfch8")
        self.assertEqual(w.get_key_change().address, "ltc1q9n6zknsw2hhq7dkyvczars8vl8zta5yusjjem5")
        acc2 = w.new_account()
        btc_acc = w.new_account(network='bitcoin')
        self.assertEqual(w.get_key(acc2.account_id).address, "ltc1quya06p0ywk55rvf6jjpvxwmd66n2axu8qhnned")
        self.assertEqual(w.get_key(btc_acc.account_id, network='bitcoin').address,
                         "bc1qnxntu52qfppmt2l2wezrn8rtsqy092q3utxhgd")

        phrase = 'rug rebuild group coin artwork degree basic humor flight away praise able'

        w = Wallet.create('segwit_wallet_litecoin_p2sh_p2wpkh', keys=phrase, network='litecoin',
                          db_uri=self.DATABASE_URI, witness_type='p2sh-segwit')
        self.assertEqual(w.get_key().address, "MW1V5XPPW1YYQ5BGL5mSWEZNZSyD4XQPgh")
        self.assertEqual(w.get_key_change().address, "MWQoYMDTNvwZPNNypLMzkQ7JNSCtvS554j")

    def test_wallet_segwit_litecoin_sweep(self):
        phrase = 'wagon tunnel garage blast eager jaguar shop bring lake dumb chalk emerge'
        w = wallet_create_or_open('ltcsw', phrase, network='litecoin', witness_type='segwit',
                                  db_uri=self.DATABASE_URI)
        w.utxo_add('ltc1qu8dum66gd6dfr2cchgenf87qqxgenyme2kyhn8', 28471723,
                   '21da13be453624cf46b3d883f39602ce74d04efa7a186037898b6d7bcfd405ee', 10, 99)
        t = w.sweep('MLqham8sXULvktmNMuDQdrBbHRdytVZ1QK')
        self.assertTrue(t.verified)

    def test_wallet_segwit_litecoin_multisig(self):
        p1 = 'only sing document speed outer gauge stand govern way column material odor'
        p2 = 'oyster pelican debate mass scene title pipe lock recipe flavor razor accident'
        w = wallet_create_or_open('ltcswms', [p1, p2], network='litecoin', witness_type='segwit',
                                  cosigner_id=0, db_uri=self.DATABASE_URI)
        w.get_keys(number_of_keys=2)
        w.utxo_add('ltc1qkewaz7lxn75y6wppvqlsfhrnq5p5mksmlp26n8xsef0556cdfzqq2uhdrt', 2100000000000001,
                   '21da13be453624cf46b3d883f39602ce74d04efa7a186037898b6d7bcfd405ee', 0, 15)

        t = w.sweep('ltc1q9h8xvtrge5ttcwzy3xtz7l8kj4dewgh6hgqfjdhtq6lwr4k3527qd8tyzs')
        self.assertTrue(t.verified)

    def test_wallet_segwit_multisig_multiple_inputs(self):
        main_key = HDKey(network='bitcoinlib_test')
        cosigner = HDKey(network='bitcoinlib_test')
        w = wallet_create_or_open('test_wallet_segwit_multisig_multiple_inputs',
                                  [main_key, cosigner.public_master(witness_type='segwit', multisig=True)],
                                  witness_type='segwit', network='bitcoinlib_test', db_uri=self.DATABASE_URI)

        w.get_keys(number_of_keys=2)
        w.utxos_update()
        to = w.get_key_change()
        t = w.sweep(to.address)
        t.sign(cosigner)
        self.assertTrue(t.verify())

    def test_wallet_segwit_multiple_account_paths(self):
        pk1 = HDKey(
            "ZprvAhadJRUYsNge9JCXTr7xphZaR6sW3HEeSQL7wgtEXceG5hoUViB9KQ4EX6hAdgziW7MorQAjyasWYirrCQrb3ySHaPBa8EiLTx"
            "t4LmqTyzp")
        pk2 = HDKey(
            "ZprvAhadJRUYsNgeBbjftwKvAhDEV1hrYBGY19wATHqnEt5jfWXxXChYP8Qfnw3w2zJZskNercma5S1fWYH7e7XwbTVPgbabvs1CfU"
            "zY2KQD2cB")
        w = Wallet.create("account-test", keys=[pk1, pk2.public_master(multisig=True)], witness_type='segwit',
                          db_uri=self.DATABASE_URI)
        w.new_account()
        w.new_account()
        w.new_account(account_id=100)
        self.assertRaisesRegex(WalletError, "Account with ID 100 already exists for this wallet",
                                w.new_account, 'test', 100)
        self.assertRaisesRegex(WalletError, "Account with ID 1001 not found in this wallet",
                                w.account, 1001)

        paths = ["m/48'/0'/0'/2'", "m/48'/0'/0'/2'/0/0", "m/48'/0'/0'/2'/1/0", "m/48'/0'/1'/2'", "m/48'/0'/1'/2'/0/0",
                 "m/48'/0'/1'/2'/1/0", "m/48'/0'/100'/2'", "m/48'/0'/100'/2'/0/0", "m/48'/0'/100'/2'/1/0"]
        self.assertListEqual(sorted(paths), sorted([k.path for k in w.keys()]))
        self.assertListEqual(w.accounts(), [0, 1, 100])

    def test_wallet_segwit_multiple_networks_accounts(self):
        pk1 = 'surround vacant shoot aunt acoustic liar barely you expand rug industry grain'
        pk2 = 'defy push try brush ceiling sugar film present goat settle praise toilet'
        wallet = Wallet.create(keys=[pk1, pk2], network='bitcoin', name='test_wallet_multicurrency',
                               witness_type='segwit', cosigner_id=0, encoding='base58',
                               db_uri=self.DATABASE_URI)
        wallet.new_account(network='litecoin')
        wallet.new_account(network='litecoin')
        wallet.new_account(network='bitcoin')
        wallet.new_account(network='testnet')
        wallet.new_key()
        wallet.new_key(network='litecoin')
        wallet.new_key(network='testnet')
        wallet.new_key(network='bitcoin')

        networks_expected = ['bitcoin', 'litecoin', 'testnet']
        self.assertListEqual(sorted([nw.name for nw in wallet.networks()]), networks_expected)
        self.assertListEqual([k.path for k in wallet.keys_accounts(network='litecoin')],
                             ["m/48'/2'/0'/2'", "m/48'/2'/1'/2'"])
        self.assertEqual(wallet.keys(network='litecoin')[0].address,
                         "ltc1qcu83hcdwy46dv85vmwnnfgzeu8d9arfy7kfyct52dxqcyvq2q6ds5kq2ah")
        self.assertEqual(wallet.keys(network='bitcoin')[0].address,
                         "bc1qd0f952amxkmqc9e60u4g8w4r5a3cx22lt5vqeeyljllacxq8ezusclkwa0")


@parameterized_class(*params)
class TestWalletKeyStructures(TestWalletMixin, unittest.TestCase):

    @classmethod
    def setUpClass(cls):
        cls.db_remove()

    def test_wallet_path_expand(self):
        wlt = wallet_create_or_open('wallet_path_expand', network='bitcoin', witness_type='legacy',
                                    db_uri=self.DATABASE_URI)
        self.assertListEqual(wlt.path_expand([8]), ['m', "44'", "0'", "0'", '0', '8'])
        self.assertListEqual(wlt.path_expand(['8']), ['m', "44'", "0'", "0'", '0', '8'])
        self.assertListEqual(wlt.path_expand(["99'", 1, 2]), ['m', "44'", "0'", "99'", '1', '2'])
        self.assertListEqual(wlt.path_expand(['m', "purpose'", "coin_type'", "1'", 2, 3]),
                             ['m', "44'", "0'", "1'", '2', '3'])
        self.assertListEqual(wlt.path_expand(['m', "purpose'", "coin_type'", "1", 2, 3]),
                             ['m', "44'", "0'", "1'", '2', '3'])
        self.assertListEqual(wlt.path_expand(['m', "purpose", "coin_type'", "1", 2, 3]),
                             ['m', "44'", "0'", "1'", '2', '3'])
        self.assertListEqual(wlt.path_expand([100], -2), ['m', "44'", "0'", "100'"])
        self.assertRaisesRegex(BKeyError, "Please provide value for 'address_index'",
                                wlt.path_expand, ['m', 45, "cosigner_index", 55, "address_index"])
        self.assertRaisesRegex(BKeyError, "Variable bestaatnie not found in Key structure definitions in main.py",
                                wlt.path_expand, ['m', "bestaatnie'", "coin_type'", "1", 2, 3])

    def test_wallet_exotic_key_paths(self):
        w = Wallet.create("simple_custom_keypath", key_path="m/change/address_index", witness_type='legacy',
                          db_uri=self.DATABASE_URI)
        self.assertEqual(w.new_key().path, "m/0/1")
        self.assertEqual(w.new_key_change().path, "m/1/0")
        self.assertEqual(w.wif()[:4], 'xpub')

        w = Wallet.create(
            "strange_key_path", keys=[HDKey(), HDKey()], purpose=100, cosigner_id=0,
            key_path="m/purpose'/cosigner_index/change/address_index", witness_type='legacy',
            db_uri=self.DATABASE_URI)
        self.assertEqual(w.new_key().path, "m/100'/0/0/0")
        self.assertEqual(w.new_key_change().path, "m/100'/0/1/0")

        wif1 = 'Zpub74CSuvLPQxWkdW7bivQAhomXZTzbE8quAakKRg1C3x7uDcCCeh7zPp1tZrtJrscihJRASZWjZQ7nPQj1SHTn8gkzAHPZL3dC' \
               'MbMQLFwMKVV'
        wif2 = 'Zpub75J84sqDUenYwh6eYwFnpXmfRMkfCwyEUBsN6fkGLQhh4nGmdxHw1io3AcUvAcK14RXosXfjG6Gfkz3NUHCa1JESGCf52ZWQ' \
               'd2CqDgo1rLa'
        w = Wallet.create(
            "long_key_path", keys=[wif1, wif2], witness_type='segwit', cosigner_id=1,
            key_path="m/purpose'/coin_type'/account'/script_type'/cosigner_index/change/address_index",
            db_uri=self.DATABASE_URI)
        self.assertEqual(w.new_key().path, "M/1/0/0")
        self.assertEqual(w.new_key_change().path, "M/1/1/0")
        self.assertEqual(w.public_master()[0].wif, wif1)
        self.assertEqual(w.public_master()[1].wif, wif2)

    def test_wallet_normalize_path(self):
        self.assertEqual(normalize_path("m/48h/0p/100H/1200'/1234555"), "m/48'/0'/100'/1200'/1234555")
        self.assertRaisesRegex(WalletError, 'Could not parse path. Index is empty.', normalize_path,
                                "m/44h/0p/100H//1201")

    def test_wallet_accounts(self):
        w = Wallet.create('test_litecoin_accounts', network='litecoin', account_id=1111, db_uri=self.DATABASE_URI)
        w.new_account(account_id=2222)
        w.new_account(account_id=5555, network='testnet')
        self.assertListEqual(w.accounts(), [1111, 2222])
        self.assertListEqual(w.accounts(network='testnet'), [5555])


@parameterized_class(*params)
class TestWalletReadonlyAddress(TestWalletMixin, unittest.TestCase):

    @classmethod
    def setUpClass(cls):
        cls.db_remove()

    def test_wallet_readonly_create_and_import(self):
        k = '13A1W4jLPP75pzvn2qJ5KyyqG3qPSpb9jM'
        w = wallet_create_or_open('addrwlt', k, db_uri=self.DATABASE_URI)
        addr = Address.import_address('12yuSkjKmHzXCFn39PK1XP3XyeoVw9LJdN')
        w.import_key(addr)
        self.assertEqual(len(w.accounts()), 1)
        w.utxos_update()
        self.assertListEqual(w.addresslist(),
                             ['13A1W4jLPP75pzvn2qJ5KyyqG3qPSpb9jM', '12yuSkjKmHzXCFn39PK1XP3XyeoVw9LJdN'])
        self.assertGreaterEqual(w.balance(), 4532991)
        self.assertRaisesRegex(WalletError, "No unspent", w.send_to, '1ApcyGtcX4DUmfGqPBPY1bvKEh2irLqnhp', 50000)
        self.assertEqual(w.utxo_last('13A1W4jLPP75pzvn2qJ5KyyqG3qPSpb9jM'),
                         '22965c151d850b5c7d98561e5432459141b1321a299cdcac1764f540eef56451')

    def test_wallet_address_import_public_key(self):
        wif = 'xpub661MyMwAqRbcFCwFkcko75u2VEinbG1u5U4nq8AFJq4AbLPEvwcmhZGgGcnDcEBpcfAFEP8vVhbJJvX1ieGWdoaa5AnHfyB' \
              'DAY95TfYH6H6'
        address = '1EJiPa66sT4PCDCFnc7oRnpWebAogPqppr'
        w = Wallet.create('test_wallet_address_import_public_key', address, db_uri=self.DATABASE_URI)
        self.assertEqual(w.addresslist(), [address])
        self.assertIsNone(w.main_key.key_public)
        w.import_key(wif)
        self.assertEqual(w.main_key.key_public.hex(),
                         '0225248feed626f2496276109329f1ce30225e7a3153fe24b5c56828b0773bae75')

    def test_wallet_address_import_public_key_segwit(self):
        address = 'bc1q84xq6lrzr09t3h2pw5ys5zee7rn3mxh5v65732'
        wif = 'zprvAWgYBBk7JR8Gj9CNFRBUq3DvNHDbZhH4L6AybFSTCH7DDW6boPyiQfTigAPhJma5wC4TP1o53Gz1XLh94xD3dVQUpsFDaCb2' \
              '9XmDQKBwKhz'
        w = Wallet.create('test_wallet_address_import_public_key_segwit', address, db_uri=self.DATABASE_URI)
        self.assertEqual(w.addresslist(), [address])
        self.assertIsNone(w.main_key.wif)
        w.import_key(wif)
        self.assertEqual(w.main_key.wif, wif)

    def test_wallet_address_import_private_key(self):
        wif = 'xprv9s21ZrQH143K2irnebDnjwxHwCtJBoJ3iF9C2jkdkVXBiY46PQJX9kxCRMVcM1YXLERWUiUBoxQEUDqFAKbrTaL9FB4HfRY' \
              'jsGgCGpRPWTy'
        address = '1EJiPa66sT4PCDCFnc7oRnpWebAogPqppr'
        w = Wallet.create('test_wallet_address_import_private_key', address, db_uri=self.DATABASE_URI)
        self.assertListEqual(w.addresslist(), [address])
        self.assertFalse(w.main_key.is_private)
        w.import_key(wif)
        self.assertTrue(w.main_key.is_private)


@parameterized_class(*params)
class TestWalletMixedWitnessTypes(TestWalletMixin, unittest.TestCase):

    @classmethod
    def setUpClass(cls):
        cls.db_remove()

    def test_wallet_mixed_witness_types_address(self):
        pk = 'a9b723d90282710036e06ec5b3d0c303817e486fa3e8bc117aec839deaedb961'
        wseg = Wallet.create(name='wallet_witness_type_segwit', keys=pk, db_uri=self.DATABASE_URI)
        wleg = Wallet.create(name='wallet_witness_type_legacy', keys=pk, witness_type='legacy',
                             db_uri=self.DATABASE_URI)
        wp2sh = Wallet.create(name='wallet_witness_type_p2sh', keys=pk, witness_type='p2sh-segwit',
                              db_uri=self.DATABASE_URI)
        self.assertEqual(wseg.get_key(witness_type='legacy').address, wleg.get_key().address)
        self.assertEqual(wseg.get_key(witness_type='p2sh-segwit').address, wp2sh.get_key().address)
        self.assertEqual(wleg.get_key(witness_type='segwit').address, wseg.get_key().address)
        wmix_legkey = wseg.new_account(witness_type='legacy').address
        self.assertEqual(wmix_legkey, '18nM5LxmzaEcf4rv9pK7FLiAtfmH1VgVWD')
        self.assertEqual(wmix_legkey, wleg.new_account().address)
        self.assertEqual(wseg.new_key(witness_type='p2sh-segwit').address, wp2sh.new_key().address)
        self.assertEqual(wseg.new_key_change(witness_type='p2sh-segwit').address, wp2sh.new_key_change().address)
        self.assertEqual(wleg.get_key_change(witness_type='segwit').address,
                         wp2sh.get_key_change(witness_type='segwit').address)
        self.assertEqual(wleg.new_key_change(witness_type='p2sh-segwit', account_id=111).address,
                         wp2sh.new_key_change(account_id=111).address)

    def test_wallet_mixed_witness_types_masterkeys(self):
        pk = '5f5b1f7d8c023c4bf5deff1eefe7ee27c126879da7e65487cf9ff64bdc3a1518'
        wseg = Wallet.create(name='wallet_witness_types_masterkey_segwit', keys=pk, db_uri=self.DATABASE_URI)
        wleg = Wallet.create(name='wallet_witness_types_masterkey_legacy', keys=pk, witness_type='legacy',
                             db_uri=self.DATABASE_URI)
        wp2sh = Wallet.create(name='wallet_witness_types_masterkey_p2sh', keys=pk, witness_type='p2sh-segwit',
                              db_uri=self.DATABASE_URI)
        self.assertEqual(wseg.public_master().wif, wleg.public_master(witness_type='segwit').wif)
        self.assertEqual(wseg.public_master(witness_type='p2sh-segwit').wif,
                         wleg.public_master(witness_type='p2sh-segwit').wif)
        self.assertEqual(wp2sh.public_master().wif, wleg.public_master(witness_type='p2sh-segwit').wif)
        self.assertEqual(wleg.public_master().wif, wp2sh.public_master(witness_type='legacy').wif)

    def test_wallet_mixed_witness_types_send(self):
        w = Wallet.create(name='wallet_mixed_bcltest', network='bitcoinlib_test', db_uri=self.DATABASE_URI)
        seg_key = w.get_key()
        leg_key = w.new_key(witness_type='legacy')
        p2sh_key = w.new_key(witness_type='p2sh-segwit')
        self.assertEqual(seg_key.witness_type, 'segwit')
        self.assertEqual(leg_key.witness_type, 'legacy')
        self.assertEqual(p2sh_key.witness_type, 'p2sh-segwit')
        w.utxos_update()
        t = w.sweep('blt1qgk3zp30pnpggylp84enh0zpfpkdu63kv4xak4p', fee=30000)
        self.assertEqual(len(t.inputs), len(w.addresslist()) * 2)
        self.assertEqual(t.outputs[0].value, int(w.balance() - 30000))
        self.assertTrue(t.verified)
        t.send()
        self.assertIsNone(t.error)

    def test_wallet_mixed_witness_no_private_key(self):
        pub_master = ('zpub6qwhKTArtsgtCpVweSyJdVqmXTkmH3HXE2sc7RdhF5drnmcW2HXuFBqRPzVxhQkdaER3bSZeJbAbYxNGeShwUu'
                      'T49JfJqZLHNAsEUHD76AR')
        address = 'bc1qgf8fzfj65lcr5vae0sh77akurh4zc9s9m4uspm'
        w = Wallet.create('wallet_mix_no_private', keys=pub_master, db_uri=self.DATABASE_URI)
        self.assertEqual(address, w.get_key().address)
        self.assertRaisesRegexp(WalletError, "This wallet has no private key, cannot use multiple witness types",
                                w.get_key, witness_type='legacy')

    def test_wallet_mixed_witness_type_create(self):
        w = Wallet.create('test_wallet_mixed_witness_type_create', network='testnet', db_uri=self.DATABASE_URI)
        w.get_key(witness_type='legacy')
        w.new_account('test-account', 101, witness_type='p2sh-segwit')
        w.get_key(account_id=101)
        kltc = w.get_key(network='litecoin')
        self.assertEqual(kltc.network, 'litecoin')
        self.assertListEqual(sorted(w.witness_types()), ['legacy', 'p2sh-segwit', 'segwit'])
        self.assertListEqual(sorted(w.witness_types(account_id=101)), ['p2sh-segwit', 'segwit'])
        self.assertListEqual(w.witness_types(network='litecoin'), ['segwit'])<|MERGE_RESOLUTION|>--- conflicted
+++ resolved
@@ -276,15 +276,7 @@
                                 "Network from key \(dash\) is different then specified network \(bitcoin\)",
                                 Wallet.create, 'test_wallet_create_errors_multisig4',
                                 keys=[HDKey(), HDKey(network='dash')], db_uri=self.DATABASE_URI)
-<<<<<<< HEAD
-        self.assertRaisesRegexp(WalletError, "Invalid key or address: zwqrC7h9pRj7SBhLRDG4FnkNBRQgene3y3",
-=======
-        passphrase = 'usual olympic ride small mix follow trend baby stereo sweet lucky lend'
-        self.assertRaisesRegex(WalletError, "Please specify network when using passphrase to create a key",
-                                Wallet.create, 'test_wallet_create_errors3', keys=passphrase,
-                                db_uri=self.DATABASE_URI)
         self.assertRaisesRegex(WalletError, "Invalid key or address: zwqrC7h9pRj7SBhLRDG4FnkNBRQgene3y3",
->>>>>>> 51cc152a
                                 Wallet.create, 'test_wallet_create_errors4', keys='zwqrC7h9pRj7SBhLRDG4FnkNBRQgene3y3',
                                 db_uri=self.DATABASE_URI)
         self.assertRaisesRegex(WalletError, "Invalid key or address: zwqrC7h9pRj7SBhLRDG4FnkNBRQgene3y3",
