--- conflicted
+++ resolved
@@ -53,11 +53,8 @@
 
     def test_wallet_info(self):
         self.assertIsNone(self.wallet.info())
-<<<<<<< HEAD
-=======
         self.assertTrue(self.wallet.as_dict())
         self.assertTrue(self.wallet.as_json())
->>>>>>> b865b61a
 
     def test_wallet_key_info(self):
         self.assertIsNone(self.wallet.main_key.key().info())
